﻿<?xml version="1.0" encoding="utf-8"?>

<root>
    <xsd:schema id="root" xmlns="" xmlns:xsd="http://www.w3.org/2001/XMLSchema"
        xmlns:msdata="urn:schemas-microsoft-com:xml-msdata">
        <xsd:element name="root" msdata:IsDataSet="true">

        </xsd:element>
    </xsd:schema>
    <resheader name="resmimetype">
        <value>text/microsoft-resx</value>
    </resheader>
    <resheader name="version">
        <value>1.3</value>
    </resheader>
    <resheader name="reader">
        <value>System.Resources.ResXResourceReader, System.Windows.Forms, Version=2.0.0.0,
            Culture=neutral,
            PublicKeyToken=b77a5c561934e089
        </value>
    </resheader>
    <resheader name="writer">
        <value>System.Resources.ResXResourceWriter, System.Windows.Forms, Version=2.0.0.0,
            Culture=neutral,
            PublicKeyToken=b77a5c561934e089
        </value>
    </resheader>
    <data name="SettingsPage_Saved_Toast_Title" xml:space="preserve">
        <value>Settings Saved</value>
    </data>
    <data name="Settings_Common_Language_Header" xml:space="preserve">
        <value>Language</value>
    </data>
    <data name="SettingsCategory_Common_Header" xml:space="preserve">
        <value>General Settings</value>
    </data>
    <data name="SettingsCategory_Network_Header" xml:space="preserve">
        <value>Network Settings</value>
    </data>
    <data name="Settings_Common_Language_Description" xml:space="preserve">
        <value>Select the display language for the software.</value>
    </data>
    <data name="SettingsSelectionItem_Common_Language_zh-hans" xml:space="preserve">
        <value>中文 (简体)</value>
    </data>
    <data name="SettingsSelectionItem_Common_Language_default" xml:space="preserve">
        <value>English (United States)</value>
    </data>
    <data name="Settings_Common_Theme_Description" xml:space="preserve">
        <value>Select the display theme for the software.</value>
    </data>
    <data name="SettingsSelectionItem_Common_Theme_System" xml:space="preserve">
        <value>Follow System</value>
    </data>
    <data name="SettingsSelectionItem_Common_Theme_Dark" xml:space="preserve">
        <value>Dark</value>
    </data>
    <data name="SettingsSelectionItem_Common_Theme_Light" xml:space="preserve">
        <value>Light</value>
    </data>
    <data name="Settings_Common_Proxy_IsEnabled_Header" xml:space="preserve">
        <value>Use custom proxy</value>
    </data>
    <data name="Settings_Common_Proxy_IsEnabled_Description" xml:space="preserve">
        <value>Override the system proxy with an application-specific proxy.</value>
    </data>
    <data name="Settings_Common_Proxy_Endpoint_Header" xml:space="preserve">
        <value>Proxy server</value>
    </data>
    <data name="Settings_Common_Proxy_Address_Description" xml:space="preserve">
        <value>Enter the proxy URI, for example http://127.0.0.1:7890.</value>
    </data>
    <data name="Settings_Common_Proxy_BypassOnLocal_Header" xml:space="preserve">
        <value>Bypass proxy for local addresses</value>
    </data>
    <data name="Settings_Common_Proxy_BypassOnLocal_Description" xml:space="preserve">
        <value>Send requests to intranet and loopback addresses directly.</value>
    </data>
    <data name="Settings_Common_Proxy_BypassList_Header" xml:space="preserve">
        <value>Bypass list</value>
    </data>
    <data name="Settings_Common_Proxy_BypassList_Description" xml:space="preserve">
        <value>Optional. One pattern per line; matching hosts bypass the proxy.</value>
    </data>
    <data name="Settings_Common_Proxy_UseAuthentication_Header" xml:space="preserve">
        <value>Proxy authentication</value>
    </data>
    <data name="Settings_Common_Proxy_UseAuthentication_Description" xml:space="preserve">
        <value>Enable credentials when the proxy requires authentication.</value>
    </data>
    <data name="Settings_Common_Proxy_Username_Header" xml:space="preserve">
        <value>Username</value>
    </data>
    <data name="Settings_Common_Proxy_Username_Description" xml:space="preserve">
        <value>User name for the proxy server.</value>
    </data>
    <data name="Settings_Common_Proxy_Password_Header" xml:space="preserve">
        <value>Password</value>
    </data>
    <data name="Settings_Common_Proxy_Password_Description" xml:space="preserve">
        <value>Password for the proxy server.</value>
    </data>
    <data name="SettingsCategory_ChatWindow_Header" xml:space="preserve">
        <value>Chat Settings</value>
    </data>
    <data name="Settings_ChatWindow_Shortcut_Header" xml:space="preserve">
        <value>Shortcut</value>
    </data>
    <data name="Settings_ChatWindow_Shortcut_Description" xml:space="preserve">
        <value>Set a shortcut to invoke the chat window at any time.</value>
    </data>
    <data name="SettingsCategory_Model_Header" xml:space="preserve">
        <value>AI Settings</value>
    </data>
    <data name="Settings_CustomAssistant_Temperature_Header" xml:space="preserve">
        <value>Creativity (temperature)</value>
    </data>
    <data name="Settings_CustomAssistant_Temperature_Description" xml:space="preserve">
        <value>Higher values yield more imaginative, creative responses; lower values produce more precise, conservative outputs; note that temperatures above 1.0 may cause garbled output in some models.</value>
    </data>
    <data name="Settings_CustomAssistant_TopP_Header" xml:space="preserve">
        <value>Thought Openness (top_p)</value>
    </data>
    <data name="Settings_CustomAssistant_TopP_Description" xml:space="preserve">
        <value>Higher values allow a wider range of possible responses; lower values favor the most probable answers; it’s not recommended to modify this alongside the temperature. This setting is only effective for some models. If you encounter an error, try restoring the default value.</value>
    </data>
    <data name="Settings_Plugin_WebSearchEngine_SelectedWebSearchEngineProvider_Description" xml:space="preserve">
        <value>Select the service provider for web search engines.</value>
    </data>
    <data name="SettingsSelectionItem_Model_WebSearchProvider_bing" xml:space="preserve">
        <value>Bing</value>
    </data>
    <data name="SettingsSelectionItem_Model_WebSearchProvider_google" xml:space="preserve">
        <value>Google</value>
    </data>
    <data name="SettingsSelectionItem_Model_WebSearchProvider_brave" xml:space="preserve">
        <value>Brave</value>
    </data>
    <data name="SettingsSelectionItem_Model_WebSearchProvider_bocha" xml:space="preserve">
        <value>Bocha</value>
    </data>
    <data name="SettingsSelectionItem_Model_WebSearchProvider_jina" xml:space="preserve">
        <value>Jina</value>
    </data>
    <data name="Settings_Plugin_WebSearchEngine_SelectedWebSearchEngineProvider_EndPoint_Header" xml:space="preserve">
        <value>API Url</value>
    </data>
    <data name="Settings_Plugin_WebSearchEngine_SelectedWebSearchEngineProvider_EndPoint_Description" xml:space="preserve">
        <value>Leaving this to default if you don't know what to do. Must starts with "http(s)://".</value>
    </data>
    <data name="ChatInputBox_Watermark" xml:space="preserve">
        <value>Ask Everywhere, or just chat</value>
    </data>
    <data name="ChatInputBox_AddAttachmentMenuItem_ToolTip" xml:space="preserve">
        <value>Add attachments to current session</value>
    </data>
    <data name="ChatInputBox_AddAttachmentMenuItem_Header" xml:space="preserve">
        <value>Add Attachment</value>
    </data>
    <data name="ChatInputBox_ImageButton_ToolTip" xml:space="preserve">
        <value>Allow access to aware your screen</value>
    </data>
    <data name="ChatInputBox_ImageButton_Text" xml:space="preserve">
        <value>Image</value>
    </data>
    <data name="ChatInputBox_ToolCallButton_ToolTip" xml:space="preserve">
        <value>Use tools to enhance assistant capabilities (Ctrl+T)</value>
    </data>
    <data name="ChatInputBox_ToolCallButton_Text" xml:space="preserve">
        <value>Tools</value>
    </data>
    <data name="ChatInputBox_SendButton_ToolTip" xml:space="preserve">
        <value>Send</value>
    </data>
    <data name="ChatInputBox_CancelButton_ToolTip" xml:space="preserve">
        <value>Cancel</value>
    </data>
    <data name="ActionChatMessage_Header_AnalyzingContext" xml:space="preserve">
        <value>Analyze Context</value>
    </data>
    <data name="ActionChatMessage_Header_WebSearching" xml:space="preserve">
        <value>Web Search</value>
    </data>
    <data name="ChatWindow_ChatMessage_Assistant_Regenerate" xml:space="preserve">
        <value>Regenerate</value>
    </data>
    <data name="ChatWindow_ChatMessage_Assistant_Copy" xml:space="preserve">
        <value>Copy</value>
    </data>
    <data name="Application_TrayIcon_Menu_OpenMainWindow" xml:space="preserve">
        <value>Open Window</value>
    </data>
    <data name="Application_TrayIcon_Menu_Exit" xml:space="preserve">
        <value>Exit</value>
    </data>
    <data name="Application_TrayIcon_Menu_OpenDebugWindow" xml:space="preserve">
        <value>Open Debug Window</value>
    </data>
    <data name="ChatWindow_History_ToolTip" xml:space="preserve">
        <value>Chat History</value>
    </data>
    <data name="ChatWindow_CreateNew_ToolTip" xml:space="preserve">
        <value>Create New Chat (Ctrl+N)</value>
    </data>
    <data name="ChatWindow_Close_ToolTip" xml:space="preserve">
        <value>Close (Esc)</value>
    </data>
    <data name="ChatWindow_ChatInputBox_AddAttachmentMenuItems_PickVisualElement"
        xml:space="preserve">
        <value>Pick Visual Element</value>
    </data>
    <data name="ChatWindow_ChatInputBox_AddAttachmentMenuItems_PasteFromClipboard"
        xml:space="preserve">
        <value>Paste from Clipboard</value>
    </data>
    <data name="ChatWindow_ChatInputBox_AddAttachmentMenuItems_AttachFile" xml:space="preserve">
        <value>Attach File</value>
    </data>
    <data name="ChatWindowViewModel_QuickActions_Translate" xml:space="preserve">
        <value>Translate</value>
    </data>
    <data name="ChatWindowViewModel_QuickActions_Verify" xml:space="preserve">
        <value>Verify Authenticity</value>
    </data>
    <data name="ChatWindowViewModel_QuickActions_Summarize" xml:space="preserve">
        <value>Summary</value>
    </data>
    <data name="KeyboardShortcutInputBox_Watermark" xml:space="preserve">
        <value>Click to set a shortcut</value>
    </data>
    <data name="KeyboardShortcutInputBox_SettingWatermark" xml:space="preserve">
        <value>Setting...</value>
    </data>
    <data name="ChatContext_Metadata_Topic_Default" xml:space="preserve">
        <value>Unnamed Session</value>
    </data>
    <data name="ChatAttachment_RemoveButton_ToolTip" xml:space="preserve">
        <value>Remove</value>
    </data>
    <data name="VisualElementType_Unknown" xml:space="preserve">
        <value>Unknown</value>
    </data>
    <data name="VisualElementType_Label" xml:space="preserve">
        <value>Label</value>
    </data>
    <data name="VisualElementType_TextEdit" xml:space="preserve">
        <value>Text box</value>
    </data>
    <data name="VisualElementType_Document" xml:space="preserve">
        <value>Document</value>
    </data>
    <data name="VisualElementType_Button" xml:space="preserve">
        <value>Button</value>
    </data>
    <data name="VisualElementType_Hyperlink" xml:space="preserve">
        <value>Hyperlink</value>
    </data>
    <data name="VisualElementType_Image" xml:space="preserve">
        <value>Image</value>
    </data>
    <data name="VisualElementType_CheckBox" xml:space="preserve">
        <value>Check box</value>
    </data>
    <data name="VisualElementType_RadioButton" xml:space="preserve">
        <value>Radio button</value>
    </data>
    <data name="VisualElementType_ComboBox" xml:space="preserve">
        <value>Combo box</value>
    </data>
    <data name="VisualElementType_ListView" xml:space="preserve">
        <value>List</value>
    </data>
    <data name="VisualElementType_ListViewItem" xml:space="preserve">
        <value>List item</value>
    </data>
    <data name="VisualElementType_TreeView" xml:space="preserve">
        <value>Tree</value>
    </data>
    <data name="VisualElementType_TreeViewItem" xml:space="preserve">
        <value>Tree item</value>
    </data>
    <data name="VisualElementType_DataGrid" xml:space="preserve">
        <value>Table</value>
    </data>
    <data name="VisualElementType_DataGridItem" xml:space="preserve">
        <value>Table item</value>
    </data>
    <data name="VisualElementType_TabControl" xml:space="preserve">
        <value>Tab</value>
    </data>
    <data name="VisualElementType_TabItem" xml:space="preserve">
        <value>Tab</value>
    </data>
    <data name="VisualElementType_Table" xml:space="preserve">
        <value>Table</value>
    </data>
    <data name="VisualElementType_TableRow" xml:space="preserve">
        <value>Table</value>
    </data>
    <data name="VisualElementType_Menu" xml:space="preserve">
        <value>Menu</value>
    </data>
    <data name="VisualElementType_MenuItem" xml:space="preserve">
        <value>MenuItem</value>
    </data>
    <data name="VisualElementType_Slider" xml:space="preserve">
        <value>Slider</value>
    </data>
    <data name="VisualElementType_ScrollBar" xml:space="preserve">
        <value>ScrollBar</value>
    </data>
    <data name="VisualElementType_ProgressBar" xml:space="preserve">
        <value>ProgressBar</value>
    </data>
    <data name="VisualElementType_Panel" xml:space="preserve">
        <value>Panel</value>
    </data>
    <data name="VisualElementType_TopLevel" xml:space="preserve">
        <value>Window</value>
    </data>
    <data name="VisualElementType_Screen" xml:space="preserve">
        <value>Screen</value>
    </data>
    <data name="HumanizedDate_Today" xml:space="preserve">
        <value>Today</value>
    </data>
    <data name="HumanizedDate_Yesterday" xml:space="preserve">
        <value>Yesterday</value>
    </data>
    <data name="HumanizedDate_LastWeek" xml:space="preserve">
        <value>Last Week</value>
    </data>
    <data name="HumanizedDate_LastMonth" xml:space="preserve">
        <value>Last Month</value>
    </data>
    <data name="HumanizedDate_LastYear" xml:space="preserve">
        <value>Last Year</value>
    </data>
    <data name="HumanizedDate_Earlier" xml:space="preserve">
        <value>Earlier</value>
    </data>
    <data name="FriendlyExceptionMessage_HttpRequest" xml:space="preserve">
        <value>HTTP request error ({0}): {1}</value>
    </data>
    <data name="FriendlyExceptionMessage_HttpRequest_BadRequest" xml:space="preserve">
        <value>Bad request, possibly due to an incorrect API key or unsupported network/region.</value>
    </data>
    <data name="FriendlyExceptionMessage_HttpRequest_Unauthorized" xml:space="preserve">
        <value>Unauthorized request, possibly due to an incorrect API key or unsupported network/region.</value>
    </data>
    <data name="FriendlyExceptionMessage_HttpRequest_Forbidden" xml:space="preserve">
        <value>Request forbidden, possibly due to an incorrect API key or unsupported network/region.</value>
    </data>
    <data name="FriendlyExceptionMessage_HttpRequest_NotFound" xml:space="preserve">
        <value>Result not found.</value>
    </data>
    <data name="FriendlyExceptionMessage_HttpRequest_InternalServerError" xml:space="preserve">
        <value>Server encountered an error, please try again later.</value>
    </data>
    <data name="FriendlyExceptionMessage_HttpRequest_ServiceUnavailable" xml:space="preserve">
        <value>Server unavailable, please try again later.</value>
    </data>
    <data name="FriendlyExceptionMessage_HttpRequest_GatewayTimeout" xml:space="preserve">
        <value>Gateway connection timed out, please check your network or try again later.</value>
    </data>
    <data name="FriendlyExceptionMessage_HttpRequest_RequestTimeout" xml:space="preserve">
        <value>Request connection timed out, please check your network or try again later.</value>
    </data>
    <data name="FriendlyExceptionMessage_HttpRequest_BadGateway" xml:space="preserve">
        <value>Gateway connection error, please check your network or try again later.</value>
    </data>
    <data name="FriendlyExceptionMessage_HttpRequest_0" xml:space="preserve">
        <value>Unknown error, please try again later.</value>
    </data>
    <data name="FriendlyExceptionMessage_Socket" xml:space="preserve">
        <value>Socket error ({0}): {1}</value>
    </data>
    <data name="FriendlyExceptionMessage_Socket_HostNotFound" xml:space="preserve">
        <value>Hostname could not be resolved, please check your DNS settings or try again later.</value>
    </data>
    <data name="FriendlyExceptionMessage_Socket_ConnectionRefused" xml:space="preserve">
        <value>Connection refused, please check your network or try again later.</value>
    </data>
    <data name="FriendlyExceptionMessage_Socket_ConnectionReset" xml:space="preserve">
        <value>Connection reset, please check your network or try again later.</value>
    </data>
    <data name="FriendlyExceptionMessage_Socket_ConnectionAborted" xml:space="preserve">
        <value>Connection aborted, please check your network or try again later.</value>
    </data>
    <data name="FriendlyExceptionMessage_Socket_0" xml:space="preserve">
        <value>Unknown error, please try again later.</value>
    </data>
    <data name="FriendlyExceptionMessage_Aggregate" xml:space="preserve">
        <value>One or more errors occurred.
{0}</value>
    </data>
    <data name="FriendlyExceptionMessage_TaskCanceled" xml:space="preserve">
        <value>Task canceled.</value>
    </data>
    <data name="FriendlyExceptionMessage_OperationCanceled" xml:space="preserve">
        <value>Operation canceled.</value>
    </data>
    <data name="FriendlyExceptionMessage_Timeout" xml:space="preserve">
        <value>Maximum wait time exceeded.</value>
    </data>
    <data name="FriendlyExceptionMessage_Json" xml:space="preserve">
        <value>Could not parse JSON data.</value>
    </data>
    <data name="FriendlyExceptionMessage_Format" xml:space="preserve">
        <value>Format error.</value>
    </data>
    <data name="FriendlyExceptionMessage_Argument" xml:space="preserve">
        <value>Argument error.</value>
    </data>
    <data name="SettingsSelectionItem_Common_Language_de" xml:space="preserve">
        <value>Deutsch</value>
    </data>
    <data name="SettingsSelectionItem_Common_Language_es" xml:space="preserve">
        <value>Español</value>
    </data>
    <data name="SettingsSelectionItem_Common_Language_fr" xml:space="preserve">
        <value>Français</value>
    </data>
    <data name="SettingsSelectionItem_Common_Language_it" xml:space="preserve">
        <value>Italiano</value>
    </data>
    <data name="SettingsSelectionItem_Common_Language_ja" xml:space="preserve">
        <value>日本語</value>
    </data>
    <data name="SettingsSelectionItem_Common_Language_ko" xml:space="preserve">
        <value>한국어</value>
    </data>
    <data name="SettingsSelectionItem_Common_Language_ru" xml:space="preserve">
        <value>Русский</value>
    </data>
    <data name="Settings_Common_Theme_Header" xml:space="preserve">
        <value>Theme</value>
    </data>
    <data name="SettingsSelectionItem_Common_Language_zh-hant" xml:space="preserve">
        <value>中文 (繁體)</value>
    </data>
    <data name="SettingsSelectionItem_Common_Language_zh-hant-hk" xml:space="preserve">
        <value>中文 (繁體 香港特別行政區)</value>
    </data>
    <data name="AboutPage_Title" xml:space="preserve">
        <value>About</value>
    </data>
    <data name="AboutPage_Description" xml:space="preserve">
        <value>Perceives your screen content in real-time, breaking down application barriers to provide intelligent assistance that truly fits the current context, transforming your desktop into a seamless, intelligent workspace.</value>
    </data>
    <data name="AboutPage_Version" xml:space="preserve">
        <value>Version: </value>
    </data>
    <data name="AboutPage_GithubRepo" xml:space="preserve">
        <value>Github Repo</value>
    </data>
    <data name="AboutPage_OpenSourceLicenses" xml:space="preserve">
        <value>Open Source Licenses</value>
    </data>
    <data name="App_EverywhereIsAlreadyRunning" xml:space="preserve">
        <value>Everywhere is already running, please check Tray Icon.</value>
    </data>
    <data name="Common_Info" xml:space="preserve">
        <value>Info</value>
    </data>
    <data name="MainView_EverywhereHasMinimizedToTray" xml:space="preserve">
        <value>Everywhere has minimized to tray</value>
    </data>
    <data name="ChatWindow_HistoryAction_Rename" xml:space="preserve">
        <value>Rename</value>
    </data>
    <data name="ChatWindow_HistoryAction_Delete" xml:space="preserve">
        <value>Delete</value>
    </data>
    <data name="AboutPage_WelcomePage" xml:space="preserve">
        <value>Welcome Page</value>
    </data>
    <data name="WelcomeView_IntroStep_Message1" xml:space="preserve">
        <value>👋 Welcome to Everywhere</value>
    </data>
    <data name="WelcomeView_IntroStep_Message2" xml:space="preserve">
        <value>Nice to meet you! Let me be your assistant and help you solve problems!</value>
    </data>
    <data name="ChangeLogView_ReportBugHyperlinkButton_Content" xml:space="preserve">
        <value>Report a Bug</value>
    </data>
    <data name="ChangeLogView_FeatureRequestHyperlinkButton_Content" xml:space="preserve">
        <value>Feature Request</value>
    </data>
    <data name="ChangeLogView_ReportBugHyperlinkButton_NavigateUri" xml:space="preserve">
        <value>https://github.com/DearVa/Everywhere/issues/new?template=bug-report.yml</value>
    </data>
    <data name="ChangeLogView_FeatureRequestHyperlinkButton_NavigateUri" xml:space="preserve">
        <value>https://github.com/DearVa/Everywhere/issues/new?template=feature-request.yml</value>
    </data>
    <data name="WelcomeView_DiscordHyperlinkButton_Content" xml:space="preserve">
        <value>Discord</value>
    </data>
    <data name="ChatWindow_TogglePin_ToolTip" xml:space="preserve">
        <value>Pin Window (Ctrl+D)</value>
    </data>
    <data name="ChatWindowPinMode_RememberPrevious" xml:space="preserve">
        <value>Remember previous status</value>
    </data>
    <data name="ChatWindowPinMode_AlwaysPinned" xml:space="preserve">
        <value>Always pinned</value>
    </data>
    <data name="ChatWindowPinMode_AlwaysUnpinned" xml:space="preserve">
        <value>Always unpinned</value>
    </data>
    <data name="ChatWindowPinMode_PinOnInput" xml:space="preserve">
        <value>Pin on input</value>
    </data>
    <data name="VisualTreeDetailLevel_Detailed" xml:space="preserve">
        <value>Detailed</value>
    </data>
    <data name="VisualTreeDetailLevel_Compact" xml:space="preserve">
        <value>Compact</value>
    </data>
    <data name="VisualTreeDetailLevel_Minimal" xml:space="preserve">
        <value>Minimal</value>
    </data>
    <data name="Settings_ChatWindow_WindowPinMode_Header" xml:space="preserve">
        <value>Window Pin Mode</value>
    </data>
    <data name="Settings_ChatWindow_WindowPinMode_Description" xml:space="preserve">
        <value>Specifies the pin mode for the chat window when it is opened. When the window is not fixed, it will be hidden automatically when it loses focus.</value>
    </data>
    <data name="Settings_ChatWindow_VisualTreeDetailLevel_Header" xml:space="preserve">
        <value>Visual Tree Detail Level</value>
    </data>
    <data name="Settings_ChatWindow_VisualTreeDetailLevel_Description" xml:space="preserve">
        <value>Choose how much information is captured from the UI tree when attaching elements.</value>
    </data>
    <data name="FriendlyExceptionMessage_ClientResult" xml:space="preserve">
        <value>Client error.</value>
    </data>
    <data name="Settings_CustomAssistant_PresencePenalty_Header" xml:space="preserve">
        <value>Expression Divergence (presence_penalty)</value>
    </data>
    <data name="Settings_CustomAssistant_PresencePenalty_Description" xml:space="preserve">
        <value>The higher the value, the more inclined to use different expressions and avoid concept repetition; the lower the value, the more inclined to use repeated concepts or narratives, resulting in more consistent expression. This setting is only effective for some models. If you encounter an error, try restoring the default value.</value>
    </data>
    <data name="Settings_CustomAssistant_FrequencyPenalty_Header" xml:space="preserve">
        <value>Vocabulary Richness (frequency_penalty)</value>
    </data>
    <data name="Settings_CustomAssistant_FrequencyPenalty_Description" xml:space="preserve">
        <value>The higher the value, the more diverse and rich the vocabulary; the lower the value, the simpler and more straightforward the language. This setting is only effective for some models. If you encounter an error, try restoring the default value.</value>
    </data>
    <data name="Settings_CustomAssistant_Endpoint_Header" xml:space="preserve">
        <value>API Url</value>
    </data>
    <data name="Settings_CustomAssistant_Endpoint_Description" xml:space="preserve">
        <value>Leaving this to default if you don't know what to do. Must starts with "http(s)://".</value>
    </data>
    <data name="Settings_CustomAssistant_ApiKey_Header" xml:space="preserve">
        <value>API Key</value>
    </data>
    <data name="Settings_CustomAssistant_ApiKey_Description" xml:space="preserve">
        <value>For online models, you need to get from the corresponding official, please refer to the guide for details.</value>
    </data>
    <data name="Settings_CustomAssistant_IsImageInputSupported_Header" xml:space="preserve">
        <value>Support Image Input</value>
    </data>
    <data name="Settings_CustomAssistant_IsImageInputSupported_Description" xml:space="preserve">
        <value>You can upload images in chat context. If you're not sure what you're doing, keep the default value. If the model doesn't support image inputs, enabling this may cause failures.</value>
    </data>
    <data name="Settings_CustomAssistant_IsFunctionCallingSupported_Header" xml:space="preserve">
        <value>Support Tools Usage</value>
    </data>
    <data name="Settings_CustomAssistant_IsFunctionCallingSupported_Description" xml:space="preserve">
        <value>Model can use tools you configured in chat context. If you're not sure what you're doing, keep the default value. If the model doesn't support function calling, enabling this may cause failures.</value>
    </data>
    <data name="Settings_CustomAssistant_IsDeepThinkingSupported_Description" xml:space="preserve">
        <value>Model can think before replies. If you're not sure what you're doing, keep the default value. If the model doesn't support deep thinking, enabling this may cause failures.</value>
    </data>
    <data name="Settings_CustomAssistant_IsDeepThinkingSupported_Header" xml:space="preserve">
        <value>Support Deep Thinking</value>
    </data>
    <data name="Settings_CustomAssistant_MaxTokens_Description" xml:space="preserve">
        <value>The maximum context length of single chat. If you're not sure what you're doing, keep the default value. Setting this larger than the default value may cause failures.</value>
    </data>
    <data name="Settings_CustomAssistant_MaxTokens_Header" xml:space="preserve">
        <value>Maximum Context Length (max_tokens)</value>
    </data>
    <data name="SettingsPage_Reset_Button_ToolTip" xml:space="preserve">
        <value>Reset</value>
    </data>
    <data name="Settings_CustomAssistant_Schema_Header" xml:space="preserve">
        <value>API Schema</value>
    </data>
    <data name="Settings_CustomAssistant_Schema_Description" xml:space="preserve">
        <value>Select API schema. Leaving this to default if you don't know what to do.</value>
    </data>
    <data name="Settings_Common_IsStartupEnabled_Header" xml:space="preserve">
        <value>Run at Startup</value>
    </data>
    <data name="Settings_Common_IsStartupEnabled_Description" xml:space="preserve">
        <value>Everywhere will run automatically after startup. If “Startup as Administrator” is enabled, the current option can only be disabled in administrator mode.</value>
    </data>
    <data name="Settings_Common_IsAdministratorStartupEnabled_Header" xml:space="preserve">
        <value>Startup as Administrator</value>
    </data>
    <data name="Settings_Common_IsAdministratorStartupEnabled_Description" xml:space="preserve">
        <value>Everywhere will start automatically as administrator. You can only turn this option on or off in administrator mode.</value>
    </data>
    <data name="Settings_Common_RestartAsAdministrator_Description" xml:space="preserve">
        <value>Due to operating system restrictions, when running any application as an administrator (elevated permissions), Everywhere may not work correctly when the elevated applications are in focus or trying to interact with a Everywhere feature like "Pick Element". This can be addressed by running Everywhere as administrator.</value>
    </data>
    <data name="Settings_Common_RestartAsAdministrator_Header" xml:space="preserve">
        <value>Restart as Administrator</value>
    </data>
    <data name="Settings_Common_RestartAsAdministrator_Button_Content" xml:space="preserve">
        <value>Restart</value>
    </data>
    <data name="Common_Error" xml:space="preserve">
        <value>Error</value>
    </data>
    <data name="Settings_Common_SoftwareUpdate_CheckForUpdatesButton_Content" xml:space="preserve">
        <value>Check for updates</value>
    </data>
    <data name="Settings_Common_SoftwareUpdate_TextBlock_Run1_Text" xml:space="preserve">
        <value>Current version: {0}</value>
    </data>
    <data name="Settings_Common_SoftwareUpdate_TextBlock_Run2_Text" xml:space="preserve">
        <value>Last check time: </value>
    </data>
    <data name="Settings_Common_SoftwareUpdate_TextBlock_ReleaseNotes_Text" xml:space="preserve">
        <value>Release notes</value>
    </data>
    <data name="Settings_Common_SoftwareUpdate_PerformUpdateButton_Content" xml:space="preserve">
        <value>Update to </value>
    </data>
    <data name="Common_Unknown" xml:space="preserve">
        <value>Unknown</value>
    </data>
    <data name="Settings_Common_SoftwareUpdate_Toast_AlreadyLatestVersion" xml:space="preserve">
        <value>Everywhere is already the latest version.</value>
    </data>
    <data name="Settings_Common_SoftwareUpdate_Toast_NewVersionFound" xml:space="preserve">
        <value>New version {0} found.</value>
    </data>
    <data name="Settings_Common_SoftwareUpdate_Header" xml:space="preserve">
        <value>Software Update</value>
    </data>
    <data name="Settings_Common_SoftwareUpdate_Description" xml:space="preserve">
        <value>If an update is available, click Update and Everywhere will automatically download and install the latest version. You may need to select “Yes” in the pop-up window during the process.</value>
    </data>
    <data name="Settings_Common_IsAutomaticUpdateCheckEnabled_Header" xml:space="preserve">
        <value>Automatic Update</value>
    </data>
    <data name="Settings_Common_IsAutomaticUpdateCheckEnabled_Description" xml:space="preserve">
        <value>If enabled, Everywhere will periodically check for updates (only when Everywhere is running, without adding extra load to the system).</value>
    </data>
    <data name="Settings_Common_SoftwareUpdate_Toast_DownloadingUpdate" xml:space="preserve">
        <value>Downloading update...</value>
    </data>
    <data name="Settings_CustomAssistant_ModelId_Header" xml:space="preserve">
        <value>Model ID</value>
    </data>
    <data name="Settings_CustomAssistant_ModelId_Description" xml:space="preserve">
        <value>Model identifier used for API calls, such as gpt-4o. If you are unsure what this is, keep the default value.</value>
    </data>
    <data name="ChatPluginPage_Title" xml:space="preserve">
        <value>Chat Plugins</value>
    </data>
    <data name="ChatPluginPage_Description" xml:space="preserve">
        <value>Chat plugins include built-in plugins and MCP plugins. LLMs that support tool calls will use these plugins at appropriate times (such as searching the web or accessing local files) to gain more powerful functionality.</value>
    </data>
    <data name="Settings_Plugin_WebSearchEngine_SelectedWebSearchEngineProvider_Header" xml:space="preserve">
        <value>Web Search Engine Provider</value>
    </data>
    <data name="Settings_Plugin_WebSearchEngine_SelectedWebSearchEngineProvider_ApiKey_Header" xml:space="preserve">
        <value>API Key</value>
    </data>
    <data name="Settings_Plugin_WebSearchEngine_SelectedWebSearchEngineProvider_ApiKey_Description" xml:space="preserve">
        <value>You need to get from the corresponding official, please refer to the guide for details.</value>
    </data>
    <data name="Settings_Plugin_WebSearchEngine_SelectedWebSearchEngineProvider_SearchEngineId_Header" xml:space="preserve">
        <value>Search Engine ID</value>
    </data>
    <data name="Settings_Plugin_WebSearchEngine_SelectedWebSearchEngineProvider_SearchEngineId_Description" xml:space="preserve">
        <value>(Google only) Provides a programmable search engine ID. For details, refer to the guide.</value>
    </data>
    <data name="NativeChatPlugin_WebBrowser_Header" xml:space="preserve">
        <value>Web Browser</value>
    </data>
    <data name="NativeChatPlugin_WebBrowser_Description" xml:space="preserve">
        <value>Providing web browsing capabilities, including search engine and webpage access functions, can reduce model hallucinations and deliver up-to-date information. Note: Using the "Web Search" tool requires configuring a search engine API key (different from the model API key). If you do not intend to configure an API key, you may uncheck the "Web Search" tool and use only the "Web Browser" tool.</value>
    </data>
    <data name="NativeChatPlugin_Shell_Header" xml:space="preserve">
        <value>Terminal</value>
    </data>
    <data name="NativeChatPlugin_Shell_Description" xml:space="preserve">
        <value>Provides the ability to execute commands in terminal, allowing direct interaction with the system and offering unlimited possibilities.</value>
    </data>
    <data name="NativeChatPlugin_FileSystem_Header" xml:space="preserve">
        <value>File System</value>
    </data>
    <data name="NativeChatPlugin_FileSystem_Description" xml:space="preserve">
        <value>Provides the ability to access files, such as enumerating, creating, deleting, renaming, reading, or writing.</value>
    </data>
    <data name="NativeChatPlugin_WindowsSystemApi_Header" xml:space="preserve">
        <value>Windows System API</value>
    </data>
    <data name="NativeChatPlugin_WindowsSystemApi_Description" xml:space="preserve">
        <value>Provides a compact Windows control surface for assistants, including Control Panel shortcuts, numeric and boolean system setting updates, and computer-use compatible mouse and keyboard actions.</value>
    </data>
    <data name="FriendlyExceptionMessage_InvalidOperation" xml:space="preserve">
        <value>Invalid operation.</value>
    </data>
    <data name="FriendlyExceptionMessage_Win32" xml:space="preserve">
        <value>Windows system error. {0}</value>
    </data>
    <data name="ChatPluginPage_TabItem_BuiltIn_Header" xml:space="preserve">
        <value>Built-in</value>
    </data>
    <data name="ChatPluginPage_TabItem_Settings_Header" xml:space="preserve">
        <value>Settings</value>
    </data>
    <data name="ChatPluginPage_TabItem_Functions_Header" xml:space="preserve">
        <value>Functions</value>
    </data>
    <data name="NativeChatPlugin_VisualTree_Header" xml:space="preserve">
        <value>Visual Tree</value>
    </data>
    <data name="NativeChatPlugin_VisualTree_Description" xml:space="preserve">
        <value>Provide the ability to perceive and manipulate UI elements on the screen.</value>
    </data>
    <data name="ChangeLogView_ViewOnGitHubHyperlinkButton_Content" xml:space="preserve">
        <value>View on GitHub</value>
    </data>
    <data name="ChangeLogView_Header" xml:space="preserve">
        <value>Everywhere has been updated to the latest version 🎉</value>
    </data>
    <data name="ChangeLogView_Content" xml:space="preserve">
        <value>I'm still very young, so if you have any problems, feel free to click the link below for feedback, I'll keep on evolving!
You're also welcome to click the link below to enter the group discussion, more social media is under construction, so stay tuned.
Tip: You can reopen this message by clicking “About - What's new”.</value>
    </data>
    <data name="WelcomeView_QQGroupHyperlinkButton_Content" xml:space="preserve">
        <value>QQ Group</value>
    </data>
    <data name="WelcomeView_OfficialDocsHyperlinkButton_Content" xml:space="preserve">
        <value>Official Docs</value>
    </data>
    <data name="AboutPage_WhatsNew" xml:space="preserve">
        <value>What's New</value>
    </data>
    <data name="WelcomeViewModel_ValidateApiKey_FailedToast_Title" xml:space="preserve">
        <value>Validation failed</value>
    </data>
    <data name="WelcomeView_LetsStartButton_Content" xml:space="preserve">
        <value>Let's start!</value>
    </data>
    <data name="WelcomeView_SkipButton_Content" xml:space="preserve">
        <value>Skip</value>
    </data>
    <data name="WelcomeView_PreviousStepButton_Content" xml:space="preserve">
        <value>Previous step</value>
    </data>
    <data name="WelcomeView_NextStepButton_Content" xml:space="preserve">
        <value>Next step</value>
    </data>
    <data name="WelcomeView_SelectModelProviderStep_Message1" xml:space="preserve">
        <value>Okay, let's move on to Step 1: choosing a "brain" for Me!
My intelligence comes from powerful Large language models (LLMs), which are provided by the specialized service providers listed below. You can choose any one of them to power me.</value>
    </data>
    <data name="WelcomeView_SelectModelProviderStep_Message2" xml:space="preserve">
        <value>Please select a provider you have or plan to use, and I'll tell you more about it. Don't worry, Everywhere is just an independent client and is not officially affiliated with them.</value>
    </data>
    <data name="WelcomeView_ModelProviderWrapper_openai_Description" xml:space="preserve">
        <value>OpenAI is a popular provider of AI models, known for its GPT series and others. You can register and obtain an API key on their official website. Please check their list of supported countries and regions.</value>
    </data>
    <data name="WelcomeView_ModelProviderWrapper_anthropic_Description" xml:space="preserve">
        <value>Anthropic focuses on developing safe and reliable AI models, with its flagship product being the Claude series. Please visit their official website for model details and API pricing.</value>
    </data>
    <data name="WelcomeView_ModelProviderWrapper_google_Description" xml:space="preserve">
        <value>Google develops the Gemini series of multimodal AI models. You can obtain an API key through Google AI Studio or Google Cloud Platform. Please verify that the service is available in your region.</value>
    </data>
    <data name="WelcomeView_ModelProviderWrapper_deepseek_Description" xml:space="preserve">
        <value>DeepSeek is a company focused on general artificial intelligence, with models that perform well in code generation and Chinese language processing. You can register and get started on their official website.</value>
    </data>
    <data name="WelcomeView_ModelProviderWrapper_moonshot_Description" xml:space="preserve">
        <value>Moonshot AI is known for its Kimi intelligent assistant, which supports long-text inputs. The company offers an open platform with API services. For more details, please visit their official website.</value>
    </data>
    <data name="WelcomeView_ModelProviderWrapper_openrouter_Description" xml:space="preserve">
        <value>OpenRouter is an API aggregation and routing service that allows you to access a variety of models from multiple providers (such as OpenAI, Anthropic, Google, etc.) through a single, unified interface. This is very convenient for testing and comparing different models (Including free models). Please refer to their official documentation for pricing and available models.</value>
    </data>
    <data name="WelcomeView_ModelProviderWrapper_siliconflow_Description" xml:space="preserve">
        <value>SiliconFlow is an efficient AI inference platform that supports a wide range of open-source and proprietary models (Including free models). It provides developers with flexible, high-performance model deployment and inference services. For specific supported models and pricing, please visit their official website.</value>
    </data>
    <data name="WelcomeView_EnterApiKeyStep_Message1" xml:space="preserve">
        <value>Great! Now we need an API key to get started. Please enter or paste it into the text box below. Then click "Verify API key".</value>
    </data>
    <data name="WelcomeView_EnterApiKeyStep_Message2" xml:space="preserve">
        <value>Don't worry, your key is highly secure. It's only used for authentication with the model provider, and I won't read it.</value>
    </data>
    <data name="WelcomeView_SelectModelProviderStep_OfficialWebsiteHyperlinkButton_Content" xml:space="preserve">
        <value>👉 Official website</value>
    </data>
    <data name="WelcomeView_IntroStep_Message6" xml:space="preserve">
        <value>Tip: You can click “About - Welcome Page” to reopen this message.</value>
    </data>
    <data name="WelcomeView_IntroStep_Message5" xml:space="preserve">
        <value>Useful Links: </value>
    </data>
    <data name="WelcomeView_IntroStep_Message3" xml:space="preserve">
        <value>You can wake me up anytime, everywhere. I can understand your current work context—whether it's emails, articles, or web pages—and help you solve problems more intelligently!</value>
    </data>
    <data name="WelcomeView_IntroStep_Message4" xml:space="preserve">
        <value>If this is your first time using it, I'll guide you through the initial setup in three simple steps.</value>
    </data>
    <data name="WelcomeView_EnterApiKeyStep_Message3" xml:space="preserve">
        <value>If you're unsure how to obtain it, you can check out this tutorial I've prepared for you:</value>
    </data>
    <data name="WelcomeView_EnterApiKeyStep_Message4" xml:space="preserve">
        <value>Whispered hint: It usually starts with “sk-” or “AI,” so don't miss it!</value>
    </data>
    <data name="WelcomeView_EnterApiKeyStep_HowToGetApiKeyHyperlinkButton_Content" xml:space="preserve">
        <value>👉 Click to open</value>
    </data>
    <data name="WelcomeView_VerifyApiKeyButton_Content" xml:space="preserve">
        <value>Verify API key</value>
    </data>
    <data name="WelcomeView_EnterApiKeyStep_Message5" xml:space="preserve">
        <value>Also, you can select a model or keep the default.</value>
    </data>
    <data name="WelcomeView_ApiKeyTextBox_Watermark" xml:space="preserve">
        <value>Enter API key here...</value>
    </data>
    <data name="WelcomeView_EnterApiKeyStep_Message6" xml:space="preserve">
        <value>🎉 Verify successful! Let's move on to the final step!</value>
    </data>
    <data name="WelcomeView_ShortcutStep_Message1" xml:space="preserve">
        <value>Congratulations! Everything is complete. You can wake me up anytime using the shortcut key below.</value>
    </data>
    <data name="WelcomeView_ShortcutStep_Message2" xml:space="preserve">
        <value>If there's no response, it might be occupied by other software. You can click to change the shortcut key.</value>
    </data>
    <data name="FriendlyExceptionMessage_Authentication" xml:space="preserve">
        <value>Authentication error.</value>
    </data>
    <data name="WelcomeView_TelemetryStep_Message1" xml:space="preserve">
        <value>To help me improve, I need to enable “Telemetry” to collect anonymous data. This data is used solely for analysis and does not contain or allow the inference of any personally identifiable information about you.</value>
    </data>
    <data name="WelcomeView_TelemetryStep_Message2" xml:space="preserve">
        <value>You may choose to send only necessary data; this option will not affect core functionality.</value>
    </data>
    <data name="WelcomeView_SendOnlyNecessaryDataButton_Content" xml:space="preserve">
        <value>Send only necessary data</value>
    </data>
    <data name="WelcomeView_EnableTelemetryButton_Content" xml:space="preserve">
        <value>Enable telemetry</value>
    </data>
    <data name="Settings_Common_DiagnosticData_Header" xml:space="preserve">
        <value>Diagnostic data</value>
    </data>
    <data name="Settings_Common_DiagnosticData_Description" xml:space="preserve">
        <value>To help us improve, we need the “telemetry” to collect anonymous data. This data is used solely for analysis and does not contain or allow the inference of any personally identifiable information about you. You may choose to send only necessary data; this option will not affect core functionality.</value>
    </data>
    <data name="Settings_ChatWindow_ShowChatStatistics_Header" xml:space="preserve">
        <value>Show Chat Statistics</value>
    </data>
    <data name="Settings_ChatWindow_ShowChatStatistics_Description" xml:space="preserve">
        <value>When enabled, usage data will be displayed at the end of each conversation round within the chat window.</value>
    </data>
    <data name="ChatWindow_ChatStatisticsTextBlock_InputTokenCountRun" xml:space="preserve">
        <value>Input</value>
    </data>
    <data name="ChatWindow_ChatStatisticsTextBlock_OutputTokenCountRun" xml:space="preserve">
        <value>Output</value>
    </data>
    <data name="ChatWindow_ChatStatisticsTextBlock_TotalTokenCountRun" xml:space="preserve">
        <value>Total</value>
    </data>
    <data name="ChatWindow_ChatStatisticsTextBlock_ElapsedRun" xml:space="preserve">
        <value>Elapsed</value>
    </data>
    <data name="HandledChatException_InvalidConfiguration" xml:space="preserve">
        <value>Model is not configured correctly. The model provider or ID might be missing or incorrect.</value>
    </data>
    <data name="HandledChatException_InvalidApiKey" xml:space="preserve">
        <value>API key is missing or invalid.</value>
    </data>
    <data name="HandledChatException_QuotaExceeded" xml:space="preserve">
        <value>Exceeded the API usage quota, or lacks permission to access the current model.</value>
    </data>
    <data name="HandledChatException_RateLimit" xml:space="preserve">
        <value>Rate limit exceeded. Please try again later.</value>
    </data>
    <data name="HandledChatException_EndpointNotReachable" xml:space="preserve">
        <value>Service endpoint is not reachable. Please check your network connection.</value>
    </data>
    <data name="HandledChatException_InvalidEndpoint" xml:space="preserve">
        <value>Provided service endpoint is invalid.</value>
    </data>
    <data name="HandledChatException_EmptyResponse" xml:space="preserve">
        <value>Service returned an empty response, which may indicate a network or service issue.</value>
    </data>
    <data name="HandledChatException_FeatureNotSupport" xml:space="preserve">
        <value>Selected model does not support the requested feature.</value>
    </data>
    <data name="HandledChatException_Timeout" xml:space="preserve">
        <value>Request to the service timed out. Please try again.</value>
    </data>
    <data name="HandledChatException_NetworkError" xml:space="preserve">
        <value>A network error occurred. Please check your connection and try again.</value>
    </data>
    <data name="HandledChatException_ServiceUnavailable" xml:space="preserve">
        <value>Service is currently unavailable. Please try again later.</value>
    </data>
    <data name="HandledChatException_Unknown" xml:space="preserve">
        <value>An unknown error occurred.</value>
    </data>
    <data name="KernelMixinFactory_UnsupportedModelProviderSchema" xml:space="preserve">
        <value>Unsupported model provider API schema.</value>
    </data>
    <data name="ChatWindowViewModel_QuickActions_Solve" xml:space="preserve">
        <value>Solve</value>
    </data>
    <data name="Settings_ChatWindow_AutomaticallyAddElement_Header" xml:space="preserve">
        <value>Automatically Add Element</value>
    </data>
    <data name="Settings_ChatWindow_AutomaticallyAddElement_Description" xml:space="preserve">
        <value>When enabled, automatically add focused element as attachment when opening chat window.</value>
    </data>
    <data name="Settings_ChatWindow_AllowRunInBackground_Header" xml:space="preserve">
        <value>Allow Run in Background</value>
    </data>
    <data name="Settings_ChatWindow_AllowRunInBackground_Description" xml:space="preserve">
        <value>When enabled, closing the chat window will not terminate the current task.</value>
    </data>
    <data name="HandledChatException_OperationCancelled" xml:space="preserve">
        <value>Operation cancelled.</value>
    </data>
    <data name="ChatPluginPage_SelectToViewDetails" xml:space="preserve">
        <value>Select an item on the left to view details</value>
    </data>
    <data name="Settings_Common_SoftwareUpdate_Toast_UpdateFailed_Content" xml:space="preserve">
        <value>Failed to perform update.</value>
    </data>
    <data name="Settings_Common_SoftwareUpdate_Toast_CheckForUpdatesFailed_Content" xml:space="preserve">
        <value>Failed to check for updates.</value>
    </data>
    <data name="SoftwareUpdater_PerformUpdate_FailedToast_Message" xml:space="preserve">
        <value>Failed to perform update.</value>
    </data>
    <data name="ChatInputBox_SettingsButton_ToolTip" xml:space="preserve">
        <value>Settings</value>
    </data>
    <data name="ChatWindow_ChatInputBox_SettingsMenuItems_VisualTreeTokenLimit" xml:space="preserve">
        <value>Visual tree length limit:</value>
    </data>
    <data name="ChatWindow_ChatInputBox_SettingsMenuItems_VisualTreeDetailLevel" xml:space="preserve">
        <value>Visual tree detail level:</value>
    </data>
    <data name="SoftwareUpdater_UpdateAvailable_Toast_Message" xml:space="preserve">
        <value>Update available.</value>
    </data>
    <data name="ChatWindow_ChatMessage_Assistant_DeepThinking" xml:space="preserve">
        <value>Deep thinking</value>
    </data>
    <data name="ChatFunctionPermissions_ScreenRead" xml:space="preserve">
        <value>Read Screen</value>
    </data>
    <data name="ChatFunctionPermissions_ScreenAccess" xml:space="preserve">
        <value>Access Screen</value>
    </data>
    <data name="ChatFunctionPermissions_NetworkAccess" xml:space="preserve">
        <value>Access Network</value>
    </data>
    <data name="ChatFunctionPermissions_ClipboardRead" xml:space="preserve">
        <value>Read Clipboard</value>
    </data>
    <data name="ChatFunctionPermissions_ClipboardAccess" xml:space="preserve">
        <value>Access Clipboard</value>
    </data>
    <data name="ChatFunctionPermissions_FileRead" xml:space="preserve">
        <value>Read File</value>
    </data>
    <data name="ChatFunctionPermissions_FileAccess" xml:space="preserve">
        <value>Access File</value>
    </data>
    <data name="ChatFunctionPermissions_ShellExecute" xml:space="preserve">
        <value>Execute Shell Script</value>
    </data>
    <data name="HandledChatException_ContextLengthExceeded" xml:space="preserve">
        <value>Context length exceeded.</value>
    </data>
    <data name="ChatFunctionPermissions_ProcessAccess" xml:space="preserve">
        <value>Access Process</value>
    </data>
    <data name="CustomAssistant_Name_Default" xml:space="preserve">
        <value>Default Assistant</value>
    </data>
    <data name="CustomAssistantPage_Title" xml:space="preserve">
        <value>AI Assistant</value>
    </data>
    <data name="CustomAssistantPage_CreateNewCustomAssistantButton_Content" xml:space="preserve">
        <value>Create</value>
    </data>
    <data name="Settings_CustomAssistant_Name_Header" xml:space="preserve">
        <value>Name</value>
    </data>
    <data name="Settings_CustomAssistant_Name_Description" xml:space="preserve">
        <value>Specify the name of the assistant, used solely for display and differentiation purposes.</value>
    </data>
    <data name="Settings_CustomAssistant_Description_Header" xml:space="preserve">
        <value>Description</value>
    </data>
    <data name="Settings_CustomAssistant_Description_Description" xml:space="preserve">
        <value>Specify the description of the assistant, used solely for display and differentiation purposes.</value>
    </data>
    <data name="Settings_CustomAssistant_SystemPrompt_Description" xml:space="preserve">
        <value>The system prompt is sent to the model by default at the start of the conversation. A well-crafted prompt includes an introduction, task description, and contextual information.
Placeholders can be used within the prompt, enclosed in {}, and will be replaced with corresponding content before being sent to the model.</value>
    </data>
    <data name="Settings_CustomAssistant_SystemPrompt_Header" xml:space="preserve">
        <value>System Prompt</value>
    </data>
    <data name="CustomAssistantPage_DeleteCustomAssistantButton_Content" xml:space="preserve">
        <value>Delete</value>
    </data>
    <data name="Common_Warning" xml:space="preserve">
        <value>Warning</value>
    </data>
    <data name="CustomAssistantPageViewModel_DeleteCustomAssistant_Dialog_Message" xml:space="preserve">
        <value>Are you sure you want to delete the "{0}"?</value>
    </data>
    <data name="Common_Yes" xml:space="preserve">
        <value>Yes</value>
    </data>
    <data name="Common_No" xml:space="preserve">
        <value>No</value>
    </data>
    <data name="Settings_CustomAssistant_ModelProviderTemplate_Header" xml:space="preserve">
        <value>Model Provider Template</value>
    </data>
    <data name="Settings_CustomAssistant_ModelDefinitionTemplate_Header" xml:space="preserve">
        <value>Model Definition Template</value>
    </data>
    <data name="Settings_CustomAssistant_ModelDefinitionTemplate_Description" xml:space="preserve">
        <value>Select a template to automatically set default values for options such as model ID, image input support, tool usage support, and more. Click the Reset button to revert to undefined settings.</value>
    </data>
    <data name="Settings_CustomAssistant_ModelProviderTemplate_Description" xml:space="preserve">
        <value>Select a template to automatically set default values for options such as the API call address and API mode. Click the Reset button to revert to undefined settings.</value>
    </data>
    <data name="HandledSystemException_IOException" xml:space="preserve">
        <value>A general I/O error occurred. This might be due to a problem with reading or writing a file.</value>
    </data>
    <data name="HandledSystemException_UnauthorizedAccess" xml:space="preserve">
        <value>Access to a required resource was denied. Please check file permissions or run the application as an administrator.</value>
    </data>
    <data name="HandledSystemException_PathTooLong" xml:space="preserve">
        <value>Specified file or directory path is too long. Please try using a shorter path.</value>
    </data>
    <data name="HandledSystemException_OperationCancelled" xml:space="preserve">
        <value>Operation was cancelled.</value>
    </data>
    <data name="HandledSystemException_Timeout" xml:space="preserve">
        <value>Operation timed out. Please check your system performance and try again.</value>
    </data>
    <data name="HandledSystemException_FileNotFound" xml:space="preserve">
        <value>Specified file not found. Please ensure the file exists and the path is correct.</value>
    </data>
    <data name="HandledSystemException_DirectoryNotFound" xml:space="preserve">
        <value>Specified directory not found. Please ensure the directory exists and the path is correct.</value>
    </data>
    <data name="HandledSystemException_NotSupported" xml:space="preserve">
        <value>Requested operation is not supported on your system.</value>
    </data>
    <data name="HandledSystemException_Security" xml:space="preserve">
        <value>A security error occurred. The application may not have the necessary permissions.</value>
    </data>
    <data name="HandledSystemException_COMException" xml:space="preserve">
        <value>System component (COM) error occurred. This may indicate an issue with the OS or a dependency.</value>
    </data>
    <data name="HandledSystemException_Win32Exception" xml:space="preserve">
        <value>A Windows system error occurred. Please check the application logs for more details.</value>
    </data>
    <data name="HandledSystemException_Socket" xml:space="preserve">
        <value>A network socket error occurred. Please check your network connection and firewall settings.</value>
    </data>
    <data name="HandledSystemException_OutOfMemory" xml:space="preserve">
        <value>Application ran out of memory. Please close other programs and try again.</value>
    </data>
    <data name="HandledSystemException_DriveNotFound" xml:space="preserve">
        <value>Specified drive not found. Please ensure the drive is connected and accessible.</value>
    </data>
    <data name="HandledSystemException_EndOfStream" xml:space="preserve">
        <value>An unexpected end of a data stream was reached. This might indicate a corrupted file or network issue.</value>
    </data>
    <data name="HandledSystemException_InvalidData" xml:space="preserve">
        <value>Data being processed is invalid or corrupted. Please check the source file or data.</value>
    </data>
    <data name="HandledSystemException_Unknown" xml:space="preserve">
        <value>An unexpected system error occurred. Please try again or check the application logs.</value>
    </data>
    <data name="CustomAssistantPage_CheckConnectivityButton_Content" xml:space="preserve">
        <value>Check Connectivity</value>
    </data>
    <data name="CustomAssistantPageViewModel_CheckConnectivity_SuccessToast_Title" xml:space="preserve">
        <value>Check Success</value>
    </data>
    <data name="CustomAssistantPageViewModel_CheckConnectivity_FailedToast_Title" xml:space="preserve">
        <value>Check Failed</value>
    </data>
    <data name="ChatInputBox_CustomAssistantsMenuItem_ToolTip" xml:space="preserve">
        <value>Select the assistant</value>
    </data>
    <data name="Settings_CustomAssistant_Icon_Description" xml:space="preserve">
        <value>Click to customize assistant icon.</value>
    </data>
    <data name="Settings_CustomAssistant_Icon_Header" xml:space="preserve">
        <value>Icon</value>
    </data>
    <data name="IconEditor_BackgroundTabItem_Header" xml:space="preserve">
        <value>Background</value>
    </data>
    <data name="IconEditor_ForegroundTabItem_Header" xml:space="preserve">
        <value>Foreground</value>
    </data>
    <data name="IconEditor_IconTabItem_Header" xml:space="preserve">
        <value>Icon</value>
    </data>
    <data name="HandledSystemException_InvalidOperation" xml:space="preserve">
        <value>Operation is invalid. Please ensure the configuration is correct.</value>
    </data>
    <data name="HandledSystemException_InvalidArgument" xml:space="preserve">
        <value>Argument is invalid. Please ensure the configuration is correct.</value>
    </data>
    <data name="HandledSystemException_InvalidFormat" xml:space="preserve">
        <value>Format is invalid. Please ensure the configuration is correct.</value>
    </data>
    <data name="HandledSystemException_ArgumentNull" xml:space="preserve">
        <value>Argument is empty. Please ensure the configuration is correct.</value>
    </data>
    <data name="HandledSystemException_ArgumentOutOfRange" xml:space="preserve">
        <value>Argument is out of valid range. Please ensure the configuration is correct.</value>
    </data>
    <data name="NativeChatPlugin_Everything_Header" xml:space="preserve">
        <value>Everything</value>
    </data>
    <data name="NativeChatPlugin_Everything_Description" xml:space="preserve">
        <value>Use Everything (a high-performance local file search engine) to search for files on your computer.</value>
    </data>
    <data name="CustomAssistantPage_CheckConnectivityButton_ToolTip" xml:space="preserve">
        <value>Confirm the availability of the model service.</value>
    </data>
    <data name="CustomAssistantPage_CreateNewCustomAssistantButton_ToolTip" xml:space="preserve">
        <value>Start a new configuration for an AI assistant.</value>
    </data>
    <data name="CustomAssistantPage_DeleteCustomAssistantButton_ToolTip" xml:space="preserve">
        <value>Deletes the selected assistant permanently.</value>
    </data>
    <data name="ChatInputBox_ContextFlyout_CopyMenuItem_Header" xml:space="preserve">
        <value>Copy</value>
    </data>
    <data name="ChatInputBox_ContextFlyout_CutMenuItem_Header" xml:space="preserve">
        <value>Cut</value>
    </data>
    <data name="ChatInputBox_ContextFlyout_PasteMenuItem_Header" xml:space="preserve">
        <value>Paste</value>
    </data>
    <data name="Common_OK" xml:space="preserve">
        <value>OK</value>
    </data>
    <data name="Common_Cancel" xml:space="preserve">
        <value>Cancel</value>
    </data>
    <data name="Common_Abort" xml:space="preserve">
        <value>Abort</value>
    </data>
    <data name="Common_Retry" xml:space="preserve">
        <value>Retry</value>
    </data>
    <data name="Common_Ignore" xml:space="preserve">
        <value>Ignore</value>
	</data>
    <data name="ConsentDecision_Deny" xml:space="preserve">
        <value>Deny</value>
    </data>
    <data name="ConsentDecision_AllowOnce" xml:space="preserve">
        <value>Allow once</value>
    </data>
    <data name="ConsentDecision_AllowSession" xml:space="preserve">
        <value>Allow in session</value>
    </data>
    <data name="ConsentDecision_AlwaysAllow" xml:space="preserve">
        <value>Always allow</value>
    </data>
    <data name="TextDifferenceEditor_AcceptButton_Content" xml:space="preserve">
        <value>Accept</value>
    </data>
    <data name="TextDifferenceEditor_RevertButton_Content" xml:space="preserve">
        <value>Revert</value>
    </data>
    <data name="TextDifferenceSummaryView_AddedLineCountTextRun_Text" xml:space="preserve">
        <value> lines added</value>
    </data>
    <data name="TextDifferenceSummaryView_RemovedLineCountTextRun_Text" xml:space="preserve">
        <value> lines deleted</value>
    </data>
    <data name="TextDifferenceSummaryView_AcceptAllButton_Content" xml:space="preserve">
        <value>Accept All</value>
    </data>
    <data name="TextDifferenceSummaryView_EditButton_Content" xml:space="preserve">
        <value>Edit</value>
    </data>
    <data name="TextDifferenceSummaryView_DiscardAllButton_Content" xml:space="preserve">
        <value>Discard All</value>
    </data>
    <data name="NativeChatPlugin_FileSystem_DeleteFiles_DeletionConsent_Header" xml:space="preserve">
        <value>{0} files or folders will be deleted</value>
    </data>
    <data name="NativeChatPlugin_FileSystem_DeleteFiles_SystemFile_DeletionConsent_Header" xml:space="preserve">
        <value>System file or directory will be deleted</value>
    </data>
    <data name="TextDifferenceEditor_DiscardButton_Content" xml:space="preserve">
        <value>Discard</value>
    </data>
    <data name="ChatPluginConsentRequest_Common_Header" xml:space="preserve">
        <value>Should “{0}” be granted permission to {1}?</value>
    </data>
    <data name="Common_Comma" xml:space="preserve">
        <value>, </value>
    </data>
    <data name="ChatWindow_ScrollToBottom_ToolTip" xml:space="preserve">
        <value>Scroll to bottom</value>
    </data>
    <data name="ChatContext_Temporary" xml:space="preserve">
        <value>Temporary Chat</value>
    </data>
    <data name="TemporaryChatMode_Never" xml:space="preserve">
        <value>Never</value>
    </data>
    <data name="TemporaryChatMode_RememberLast" xml:space="preserve">
        <value>Remember Last</value>
    </data>
    <data name="TemporaryChatMode_Always" xml:space="preserve">
        <value>Always</value>
    </data>
    <data name="Settings_ChatWindow_TemporaryChatMode_Header" xml:space="preserve">
        <value>Temporary Chat Mode</value>
    </data>
    <data name="Settings_ChatWindow_TemporaryChatMode_Description" xml:space="preserve">
        <value>Whether to use temporary chats when creating new chats.</value>
    </data>
    <data name="NativeChatPlugin_FileSystem_SearchFiles_Header" xml:space="preserve">
        <value>Search files</value>
    </data>
    <data name="NativeChatPlugin_FileSystem_GetFileInformation_Header" xml:space="preserve">
        <value>Get file info</value>
    </data>
    <data name="NativeChatPlugin_FileSystem_SearchFileContent_Header" xml:space="preserve">
        <value>Search File Content</value>
    </data>
    <data name="NativeChatPlugin_FileSystem_ReadFile_Header" xml:space="preserve">
        <value>Read File</value>
    </data>
    <data name="NativeChatPlugin_FileSystem_MoveFile_Header" xml:space="preserve">
        <value>Move or Rename File</value>
    </data>
    <data name="NativeChatPlugin_FileSystem_DeleteFiles_Header" xml:space="preserve">
        <value>Delete File(s)</value>
    </data>
    <data name="NativeChatPlugin_FileSystem_CreateDirectory_Header" xml:space="preserve">
        <value>Create Directory</value>
    </data>
    <data name="NativeChatPlugin_FileSystem_WriteToFile_Header" xml:space="preserve">
        <value>Write to File</value>
    </data>
    <data name="NativeChatPlugin_FileSystem_ReplaceFileContent_Header" xml:space="preserve">
        <value>Edit File Content</value>
    </data>
    <data name="NativeChatPlugin_WebBrowser_WebSearch_Searching" xml:space="preserve">
        <value>Searching: {0}</value>
    </data>
    <data name="NativeChatPlugin_WebBrowser_WebSearch_Header" xml:space="preserve">
        <value>Web Search</value>
    </data>
    <data name="ChatPluginDisplayBlockPresenter_FileReferences_TotalCountTextBlock_Text" xml:space="preserve">
        <value>{0} Files or Folder</value>
    </data>
    <data name="ChatPluginDisplayBlockPresenter_FileReferences_HasMoreReferencesTextBlock_Text" xml:space="preserve">
        <value>etc.</value>
    </data>
    <data name="NativeChatPlugin_WebBrowser_WebSnapshot_Header" xml:space="preserve">
        <value>Visit Webpage</value>
    </data>
    <data name="NativeChatPlugin_WebBrowser_WebSnapshot_Visiting" xml:space="preserve">
        <value>Visiting {0}</value>
    </data>
    <data name="ChatPluginDisplayBlockPresenter_Urls_TotalCountTextBlock_Text" xml:space="preserve">
        <value>{0} Urls</value>
    </data>
    <data name="NativeChatPlugin_PowerShell_ExecuteScript_ScriptConsent_Header" xml:space="preserve">
        <value>The following terminal script will be executed</value>
    </data>
    <data name="NativeChatPlugin_VisualTree_CaptureVisualElementById_Header" xml:space="preserve">
        <value>Capture UI Element</value>
    </data>
    <data name="NativeChatPlugin_VisualTree_CaptureFullScreen_Header" xml:space="preserve">
        <value>Capture Full Screen</value>
    </data>
    <data name="NativeChatPlugin_VisualTree_ExecuteVisualActionQueue_Header" xml:space="preserve">
        <value>Operate UI elements</value>
    </data>
    <data name="NativeChatPlugin_Everything_SearchFiles_Header" xml:space="preserve">
        <value>Search Files via Everything</value>
    </data>
    <data name="NativeChatPlugin_PowerShell_ExecuteScript_Header" xml:space="preserve">
        <value>Execute Script</value>
    </data>
    <data name="ChatWindowViewModel_AddFile_FilePickerFileType_Documents" xml:space="preserve">
        <value>Document</value>
    </data>
    <data name="ChatWindowViewModel_AddFile_FilePickerFileType_SupportedFiles" xml:space="preserve">
        <value>Supported Files</value>
    </data>
    <data name="ChatWindowViewModel_AddFile_FilePickerFileType_Images" xml:space="preserve">
        <value>Images</value>
    </data>
    <data name="ChatWindowViewModel_AddFile_FilePickerFileType_AllFiles" xml:space="preserve">
        <value>All Files</value>
    </data>
    <data name="ChatContext_Metadata_Topic_Header" xml:space="preserve">
        <value>Topic</value>
    </data>
    <data name="ChatContext_Metadata_DateModified_Header" xml:space="preserve">
        <value>Date</value>
    </data>
    <data name="ChatWindow_ChatHistory_RenameMenuItem_Header" xml:space="preserve">
        <value>Rename Chat</value>
    </data>
    <data name="ChatWindow_ChatHistory_DeleteMenuItem_Header" xml:space="preserve">
        <value>Delete Chat</value>
    </data>
    <data name="SettingsSelectionItem_Common_Language_tr" xml:space="preserve">
        <value>Türkçe</value>
    </data>
    <data name="ChatContextManager_LoadChatContextFailedToast_Content" xml:space="preserve">
        <value>Failed to load chat: {0}</value>
    </data>
    <data name="ChatWindow_ViewAllHistoryButton_Content" xml:space="preserve">
        <value>View All</value>
    </data>
    <data name="ChatWindow_ChatHistory_DeleteSelectedMenuItem_Header" xml:space="preserve">
        <value>Delete Selected</value>
    </data>
    <data name="ChatWindow_BackAllHistoryButton_Content" xml:space="preserve">
        <value>Back</value>
    </data>
    <data name="Settings_Common_Proxy_Header" xml:space="preserve">
        <value>Proxy</value>
    </data>
    <data name="Settings_Common_Proxy_Description" xml:space="preserve">
        <value>Setting the network proxy.</value>
    </data>
    <data name="NativeChatPlugin_PowerShell_ExecuteScript_DetailMessage" xml:space="preserve">
        <value>Description: {0}
Content:
{1}</value>
    </data>
    <data name="NativeChatPlugin_PowerShell_ExecuteScript_ErrorMessage" xml:space="preserve">
        <value>PowerShell script execution failed: {0}</value>
    </data>
    <data name="NativeChatPlugin_FileSystem_SearchFiles_Description" xml:space="preserve">
        <value>Search for files or directories in a specified path matching the given pattern.</value>
    </data>
    <data name="NativeChatPlugin_FileSystem_GetFileInformation_Description" xml:space="preserve">
        <value>Get information about a file or directory at the specified path.</value>
    </data>
    <data name="NativeChatPlugin_FileSystem_SearchFileContent_Description" xml:space="preserve">
        <value>Search for a specific text within file(s) and return matching lines.</value>
    </data>
    <data name="NativeChatPlugin_FileSystem_ReadFile_Description" xml:space="preserve">
        <value>Read the content of a file at the specified path.</value>
    </data>
    <data name="NativeChatPlugin_FileSystem_MoveFile_Description" xml:space="preserve">
        <value>Move or rename a file or directory.</value>
    </data>
    <data name="NativeChatPlugin_FileSystem_DeleteFiles_Description" xml:space="preserve">
        <value>Delete files or directories at the specified path.</value>
    </data>
    <data name="NativeChatPlugin_FileSystem_CreateDirectory_Description" xml:space="preserve">
        <value>Create a new directory at the specified path.</value>
    </data>
    <data name="NativeChatPlugin_FileSystem_WriteToFile_Description" xml:space="preserve">
        <value>Write content to a text file at the specified path.</value>
    </data>
    <data name="NativeChatPlugin_FileSystem_ReplaceFileContent_Description" xml:space="preserve">
        <value>Replace content in a text file.</value>
    </data>
    <data name="NativeChatPlugin_FileSystem_ReadFile_FileTooLarge_ErrorMessage" xml:space="preserve">
        <value>File size exceeds 10 MB; read operation is not supported.</value>
    </data>
    <data name="NativeChatPlugin_FileSystem_MoveFile_CreateDirectory_ErrorMessage" xml:space="preserve">
        <value>Failed to create the directory.</value>
    </data>
    <data name="NativeChatPlugin_FileSystem_DeleteFiles_RootDirectory_Deletion_ErrorMessage" xml:space="preserve">
        <value>Cannot delete the root directory.</value>
    </data>
    <data name="NativeChatPlugin_FileSystem_DeleteFiles_SystemFile_Deletion_ErrorMessage" xml:space="preserve">
        <value>Cannot delete system files or directories.</value>
    </data>
    <data name="NativeChatPlugin_FileSystem_WriteToFile_BinaryFile_Write_ErrorMessage" xml:space="preserve">
        <value>Cannot write to a binary file.</value>
    </data>
    <data name="ChatPlugin_Common_ArgumentError" xml:space="preserve">
        <value>Invalid parameters were provided when calling the tool.</value>
    </data>
    <data name="NativeChatPlugin_FileSystem_ReplaceFileContent_FileTooLarge_ErrorMessage" xml:space="preserve">
        <value>File size is larger than 10 MB, replace operation is not supported.</value>
    </data>
    <data name="NativeChatPlugin_FileSystem_ReplaceFileContent_BinaryFile_ErrorMessage" xml:space="preserve">
        <value>Cannot replace content in a binary file.</value>
    </data>
    <data name="NativeChatPlugin_FileSystem_EnsureDirectoryInfo_PathIsFile_ErrorMessage" xml:space="preserve">
        <value>Specified path is a file, not a directory.</value>
    </data>
    <data name="NativeChatPlugin_FileSystem_EnsureDirectoryInfo_PathNotExist_ErrorMessage" xml:space="preserve">
        <value>Specified path is not a valid file or directory.</value>
    </data>
    <data name="NativeChatPlugin_FileSystem_EnsureFileInfo_PathIsDirectory_ErrorMessage" xml:space="preserve">
        <value>Specified path is a directory, not a file.</value>
    </data>
    <data name="NativeChatPlugin_FileSystem_EnsureFileInfo_PathNotExist_ErrorMessage" xml:space="preserve">
        <value>Specified file or directory was not found.</value>
    </data>
    <data name="NativeChatPlugin_FileSystem_EnsureFileSystemInfo_PathNotExist_ErrorMessage" xml:space="preserve">
        <value>Specified path does not exist.</value>
    </data>
    <data name="NativeChatPlugin_VisualTree_CaptureVisualElementById_Description" xml:space="preserve">
        <value>Capture a screenshot of a visual element.</value>
    </data>
    <data name="NativeChatPlugin_VisualTree_CaptureFullScreen_Description" xml:space="preserve">
        <value>Capture a screenshot of the entire screen.</value>
    </data>
    <data name="NativeChatPlugin_VisualTree_ExecuteVisualActionQueue_Description" xml:space="preserve">
        <value>Execute a set of UI automation actions such as clicking, typing, or sending shortcuts.</value>
    </data>
    <data name="NativeChatPlugin_VisualTree_CaptureFullScreen_NoScreenAvailable_ErrorMessage" xml:space="preserve">
        <value>No screen is available to capture.</value>
    </data>
    <data name="NativeChatPlugin_WebBrowser_WebSearch_Description" xml:space="preserve">
        <value>Perform a web search.</value>
    </data>
    <data name="NativeChatPlugin_WebBrowser_WebSnapshot_Description" xml:space="preserve">
        <value>Capture a snapshot of a web page’s content and basic info.</value>
    </data>
    <data name="NativeChatPlugin_WebBrowser_NoWebSearchEngineProviderSelected_ErrorMessage" xml:space="preserve">
        <value>Web search engine provider is not selected. Please configure it in the web browser of plugin settings.</value>
    </data>
    <data name="NativeChatPlugin_WebBrowser_InvalidWebSearchEngineEndpoint_ErrorMessage" xml:space="preserve">
        <value>Provided endpoint is invalid; please ensure it is a valid absolute URI.</value>
    </data>
    <data name="NativeChatPlugin_WebBrowser_GoogleSearchEngineIdNotSet_ErrorMessage" xml:space="preserve">
        <value>Google Search Engine ID is not set. Please configure it in the plugin settings.</value>
    </data>
    <data name="NativeChatPlugin_WebBrowser_UnsupportedWebSearchEngineProvider_ErrorMessage" xml:space="preserve">
        <value>Web search engine provider is not supported. Please switch it in the plugin settings.</value>
    </data>
    <data name="NativeChatPlugin_WebBrowser_WebSearchEngineApiKeyNotSet_ErrorMessage" xml:space="preserve">
        <value>API key is not set. Please configure it in the plugin settings.</value>
    </data>
    <data name="NativeChatPlugin_WebBrowser_PuppeteerBrowserDownloadConnectionError_ErrorMessage" xml:space="preserve">
        <value>Failed to connect to the Puppeteer browser download URL.</value>
    </data>
    <data name="NativeChatPlugin_WebBrowser_PuppeteerBrowserLaunchError_ErrorMessage" xml:space="preserve">
        <value>Failed to download or launch the Puppeteer browser.</value>
    </data>
<<<<<<< HEAD
    <data name="ChatPluginPage_TabItem_MCP_Header" xml:space="preserve">
        <value>MCP Server</value>
=======
    <data name="VisualElementPicker_ToolTipWindow_TipTextBlock_Text" xml:space="preserve">
        <value>Left click to select, Right click or Esc to cancel
Scroll wheel or number keys to switch pick modes</value>
    </data>
    <data name="VisualElementPicker_ToolTipWindow_ScreenPickModeBadge_Content" xml:space="preserve">
        <value>1: Screen</value>
    </data>
    <data name="VisualElementPicker_ToolTipWindow_WindowPickModeBadge_Content" xml:space="preserve">
        <value>2: Window</value>
    </data>
    <data name="VisualElementPicker_ToolTipWindow_ElementPickModeBadge_Content" xml:space="preserve">
        <value>3: Element</value>
    </data>
    <data name="VisualElementPicker_ToolTipWindow_GetElementDescription_NoElement" xml:space="preserve">
        <value>None</value>
    </data>
    <data name="Common_None" xml:space="preserve">
        <value>None</value>
>>>>>>> 690c5236
    </data>
</root><|MERGE_RESOLUTION|>--- conflicted
+++ resolved
@@ -1471,10 +1471,6 @@
     <data name="NativeChatPlugin_WebBrowser_PuppeteerBrowserLaunchError_ErrorMessage" xml:space="preserve">
         <value>Failed to download or launch the Puppeteer browser.</value>
     </data>
-<<<<<<< HEAD
-    <data name="ChatPluginPage_TabItem_MCP_Header" xml:space="preserve">
-        <value>MCP Server</value>
-=======
     <data name="VisualElementPicker_ToolTipWindow_TipTextBlock_Text" xml:space="preserve">
         <value>Left click to select, Right click or Esc to cancel
 Scroll wheel or number keys to switch pick modes</value>
@@ -1493,6 +1489,8 @@
     </data>
     <data name="Common_None" xml:space="preserve">
         <value>None</value>
->>>>>>> 690c5236
+    </data>
+    <data name="ChatPluginPage_TabItem_MCP_Header" xml:space="preserve">
+        <value>MCP Server</value>
     </data>
 </root>