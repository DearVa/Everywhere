﻿<?xml version="1.0" encoding="utf-8"?>

<root>
    <xsd:schema id="root" xmlns="" xmlns:xsd="http://www.w3.org/2001/XMLSchema"
        xmlns:msdata="urn:schemas-microsoft-com:xml-msdata">
        <xsd:element name="root" msdata:IsDataSet="true">

        </xsd:element>
    </xsd:schema>
    <resheader name="resmimetype">
        <value>text/microsoft-resx</value>
    </resheader>
    <resheader name="version">
        <value>1.3</value>
    </resheader>
    <resheader name="reader">
        <value>System.Resources.ResXResourceReader, System.Windows.Forms, Version=2.0.0.0,
            Culture=neutral,
            PublicKeyToken=b77a5c561934e089
        </value>
    </resheader>
    <resheader name="writer">
        <value>System.Resources.ResXResourceWriter, System.Windows.Forms, Version=2.0.0.0,
            Culture=neutral,
            PublicKeyToken=b77a5c561934e089
        </value>
    </resheader>
    <data name="SettingsPage_Saved_Toast_Title" xml:space="preserve">
        <value>Settings Saved</value>
    </data>
    <data name="CommonSettings_Language_Header" xml:space="preserve">
        <value>Language</value>
    </data>
    <data name="SettingsCategory_Common_Header" xml:space="preserve">
        <value>General Settings</value>
    </data>
    <data name="SettingsCategory_Network_Header" xml:space="preserve">
        <value>Network Settings</value>
    </data>
    <data name="CommonSettings_Language_Description" xml:space="preserve">
        <value>Select the display language for the software.</value>
    </data>
    <data name="LocaleName_ZhHans" xml:space="preserve">
        <value>中文 (简体)</value>
    </data>
    <data name="LocaleName_En" xml:space="preserve">
        <value>English (United States)</value>
    </data>
    <data name="CommonSettings_Theme_Description" xml:space="preserve">
        <value>Select the display theme for the software.</value>
    </data>
    <data name="SettingsSelectionItem_CommonSettings_Theme_System" xml:space="preserve">
        <value>Follow System</value>
    </data>
    <data name="SettingsSelectionItem_CommonSettings_Theme_Dark" xml:space="preserve">
        <value>Dark</value>
    </data>
    <data name="SettingsSelectionItem_CommonSettings_Theme_Light" xml:space="preserve">
        <value>Light</value>
    </data>
    <data name="ProxySettings_IsEnabled_Header" xml:space="preserve">
        <value>Use Custom Proxy</value>
    </data>
    <data name="ProxySettings_IsEnabled_Description" xml:space="preserve">
        <value>Override the system proxy with an application-specific proxy.</value>
    </data>
    <data name="ProxySettings_Endpoint_Header" xml:space="preserve">
        <value>Proxy server</value>
    </data>
    <data name="ProxySettings_Endpoint_Description" xml:space="preserve">
        <value>Enter the proxy URI, for example http://127.0.0.1:7890.</value>
    </data>
    <data name="ProxySettings_BypassOnLocal_Header" xml:space="preserve">
        <value>Bypass Local Addresses</value>
    </data>
    <data name="ProxySettings_BypassOnLocal_Description" xml:space="preserve">
        <value>Send requests to intranet and loopback addresses directly.</value>
    </data>
    <data name="ProxySettings_BypassList_Header" xml:space="preserve">
        <value>Bypass List</value>
    </data>
    <data name="ProxySettings_BypassList_Description" xml:space="preserve">
        <value>Optional. One pattern per line; matching hosts bypass the proxy.</value>
    </data>
    <data name="ProxySettings_UseAuthentication_Header" xml:space="preserve">
        <value>Proxy Authentication</value>
    </data>
    <data name="ProxySettings_UseAuthentication_Description" xml:space="preserve">
        <value>Enable credentials when the proxy requires authentication.</value>
    </data>
    <data name="ProxySettings_Username_Header" xml:space="preserve">
        <value>Username</value>
    </data>
    <data name="ProxySettings_Username_Description" xml:space="preserve">
        <value>User name for the proxy server.</value>
    </data>
    <data name="ProxySettings_Password_Header" xml:space="preserve">
        <value>Password</value>
    </data>
    <data name="ProxySettings_Password_Description" xml:space="preserve">
        <value>Password for the proxy server.</value>
    </data>
    <data name="SettingsCategory_ChatWindow_Header" xml:space="preserve">
        <value>Chat Settings</value>
    </data>
    <data name="ChatWindowSettings_Shortcut_Header" xml:space="preserve">
        <value>Shortcut</value>
    </data>
    <data name="ChatWindowSettings_Shortcut_Description" xml:space="preserve">
        <value>Set a shortcut to invoke the chat window at any time.</value>
    </data>
    <data name="SettingsCategory_Model_Header" xml:space="preserve">
        <value>AI Settings</value>
    </data>
    <data name="CustomAssistant_Temperature_Header" xml:space="preserve">
        <value>Creativity (temperature)</value>
    </data>
    <data name="CustomAssistant_Temperature_Description" xml:space="preserve">
        <value>Higher values yield more imaginative, creative responses; lower values produce more precise, conservative outputs; note that temperatures above 1.0 may cause garbled output in some models.</value>
    </data>
    <data name="CustomAssistant_TopP_Header" xml:space="preserve">
        <value>Thought Openness (top_p)</value>
    </data>
    <data name="CustomAssistant_TopP_Description" xml:space="preserve">
        <value>Higher values allow a wider range of possible responses; lower values favor the most probable answers; it’s not recommended to modify this alongside the temperature. This setting is only effective for some models. If you encounter an error, try restoring the default value.</value>
    </data>
    <data name="WebSearchEngineProvider_Description" xml:space="preserve">
        <value>Select the service provider for web search engines.</value>
    </data>
    <data name="WebSearchEngineProvider_EndPoint_Header" xml:space="preserve">
        <value>API Url</value>
    </data>
    <data name="WebSearchEngineProvider_EndPoint_Description" xml:space="preserve">
        <value>Leaving this to default if you don't know what to do. Must starts with "http(s)://".</value>
    </data>
    <data name="ChatInputBox_Watermark" xml:space="preserve">
        <value>Ask Everywhere, or just chat</value>
    </data>
    <data name="ChatInputBox_AddAttachmentMenuItem_ToolTip" xml:space="preserve">
        <value>Add attachments to current session</value>
    </data>
    <data name="ChatInputBox_AddAttachmentMenuItem_Header" xml:space="preserve">
        <value>Add Attachment</value>
    </data>
    <data name="ChatInputBox_ImageButton_ToolTip" xml:space="preserve">
        <value>Allow access to aware your screen</value>
    </data>
    <data name="ChatInputBox_ImageButton_Text" xml:space="preserve">
        <value>Image</value>
    </data>
    <data name="ChatInputBox_ToolCallButton_ToolTip" xml:space="preserve">
        <value>Use tools to enhance assistant capabilities (Ctrl+T)</value>
    </data>
    <data name="ChatInputBox_ToolCallButton_Text" xml:space="preserve">
        <value>Tools</value>
    </data>
    <data name="ChatInputBox_SendButton_ToolTip" xml:space="preserve">
        <value>Send</value>
    </data>
    <data name="ChatInputBox_CancelButton_ToolTip" xml:space="preserve">
        <value>Cancel</value>
    </data>
    <data name="ActionChatMessage_Header_AnalyzingContext" xml:space="preserve">
        <value>Analyze Context</value>
    </data>
    <data name="ActionChatMessage_Header_WebSearching" xml:space="preserve">
        <value>Web Search</value>
    </data>
    <data name="ChatWindow_ChatMessage_Assistant_Regenerate" xml:space="preserve">
        <value>Regenerate</value>
    </data>
    <data name="ChatWindow_ChatMessage_Copy" xml:space="preserve">
        <value>Copy</value>
    </data>
    <data name="Application_TrayIcon_Menu_OpenMainWindow" xml:space="preserve">
        <value>Open Window</value>
    </data>
    <data name="Application_TrayIcon_Menu_Exit" xml:space="preserve">
        <value>Exit</value>
    </data>
    <data name="Application_TrayIcon_Menu_OpenDebugWindow" xml:space="preserve">
        <value>Open Debug Window</value>
    </data>
    <data name="ChatWindow_History_ToolTip" xml:space="preserve">
        <value>Chat History</value>
    </data>
    <data name="ChatWindow_CreateNew_ToolTip" xml:space="preserve">
        <value>Create New Chat (Ctrl+N)</value>
    </data>
    <data name="ChatWindow_Close_ToolTip" xml:space="preserve">
        <value>Close (Esc)</value>
    </data>
    <data name="ChatWindow_DragDrop_Overlay_DropFilesHere" xml:space="preserve">
        <value>Drop files here</value>
    </data>
    <data name="ChatWindow_DragDrop_Overlay_DropTextHere" xml:space="preserve">
        <value>Drop text here to insert</value>
    </data>
    <data name="ChatWindow_DragDrop_Overlay_Unsupported" xml:space="preserve">
        <value>This item type isn't supported</value>
    </data>
    <data name="ChatWindow_ChatInputBox_AddAttachmentMenuItems_PickVisualElement"
        xml:space="preserve">
        <value>Pick Visual Element</value>
    </data>
    <data name="ChatWindow_ChatInputBox_AddAttachmentMenuItems_PasteFromClipboard"
        xml:space="preserve">
        <value>Paste from Clipboard</value>
    </data>
    <data name="ChatWindow_ChatInputBox_AddAttachmentMenuItems_AttachFile" xml:space="preserve">
        <value>Attach File</value>
    </data>
    <data name="ChatWindowViewModel_QuickActions_Translate" xml:space="preserve">
        <value>Translate</value>
    </data>
    <data name="ChatWindowViewModel_QuickActions_Verify" xml:space="preserve">
        <value>Verify Authenticity</value>
    </data>
    <data name="ChatWindowViewModel_QuickActions_Summarize" xml:space="preserve">
        <value>Summary</value>
    </data>
    <data name="KeyboardShortcutInputBox_Watermark" xml:space="preserve">
        <value>Click to set a shortcut</value>
    </data>
    <data name="KeyboardShortcutInputBox_SettingWatermark" xml:space="preserve">
        <value>Setting...</value>
    </data>
    <data name="ChatContext_Metadata_Topic_Default" xml:space="preserve">
        <value>Unnamed Session</value>
    </data>
    <data name="ChatAttachment_RemoveButton_ToolTip" xml:space="preserve">
        <value>Remove</value>
    </data>
    <data name="VisualElementType_Unknown" xml:space="preserve">
        <value>Unknown</value>
    </data>
    <data name="VisualElementType_Label" xml:space="preserve">
        <value>Label</value>
    </data>
    <data name="VisualElementType_TextEdit" xml:space="preserve">
        <value>Text box</value>
    </data>
    <data name="VisualElementType_Document" xml:space="preserve">
        <value>Document</value>
    </data>
    <data name="VisualElementType_Button" xml:space="preserve">
        <value>Button</value>
    </data>
    <data name="VisualElementType_Hyperlink" xml:space="preserve">
        <value>Hyperlink</value>
    </data>
    <data name="VisualElementType_Image" xml:space="preserve">
        <value>Image</value>
    </data>
    <data name="VisualElementType_CheckBox" xml:space="preserve">
        <value>Check box</value>
    </data>
    <data name="VisualElementType_RadioButton" xml:space="preserve">
        <value>Radio button</value>
    </data>
    <data name="VisualElementType_ComboBox" xml:space="preserve">
        <value>Combo box</value>
    </data>
    <data name="VisualElementType_ListView" xml:space="preserve">
        <value>List</value>
    </data>
    <data name="VisualElementType_ListViewItem" xml:space="preserve">
        <value>List item</value>
    </data>
    <data name="VisualElementType_TreeView" xml:space="preserve">
        <value>Tree</value>
    </data>
    <data name="VisualElementType_TreeViewItem" xml:space="preserve">
        <value>Tree item</value>
    </data>
    <data name="VisualElementType_DataGrid" xml:space="preserve">
        <value>Table</value>
    </data>
    <data name="VisualElementType_DataGridItem" xml:space="preserve">
        <value>Table item</value>
    </data>
    <data name="VisualElementType_TabControl" xml:space="preserve">
        <value>Tab</value>
    </data>
    <data name="VisualElementType_TabItem" xml:space="preserve">
        <value>Tab</value>
    </data>
    <data name="VisualElementType_Table" xml:space="preserve">
        <value>Table</value>
    </data>
    <data name="VisualElementType_TableRow" xml:space="preserve">
        <value>Table</value>
    </data>
    <data name="VisualElementType_Menu" xml:space="preserve">
        <value>Menu</value>
    </data>
    <data name="VisualElementType_MenuItem" xml:space="preserve">
        <value>MenuItem</value>
    </data>
    <data name="VisualElementType_Slider" xml:space="preserve">
        <value>Slider</value>
    </data>
    <data name="VisualElementType_ScrollBar" xml:space="preserve">
        <value>ScrollBar</value>
    </data>
    <data name="VisualElementType_ProgressBar" xml:space="preserve">
        <value>ProgressBar</value>
    </data>
    <data name="VisualElementType_Panel" xml:space="preserve">
        <value>Panel</value>
    </data>
    <data name="VisualElementType_TopLevel" xml:space="preserve">
        <value>Window</value>
    </data>
    <data name="VisualElementType_Screen" xml:space="preserve">
        <value>Screen</value>
    </data>
    <data name="HumanizedDate_Today" xml:space="preserve">
        <value>Today</value>
    </data>
    <data name="HumanizedDate_Yesterday" xml:space="preserve">
        <value>Yesterday</value>
    </data>
    <data name="HumanizedDate_LastWeek" xml:space="preserve">
        <value>Last Week</value>
    </data>
    <data name="HumanizedDate_LastMonth" xml:space="preserve">
        <value>Last Month</value>
    </data>
    <data name="HumanizedDate_LastYear" xml:space="preserve">
        <value>Last Year</value>
    </data>
    <data name="HumanizedDate_Earlier" xml:space="preserve">
        <value>Earlier</value>
    </data>
    <data name="FriendlyExceptionMessage_HttpRequest" xml:space="preserve">
        <value>HTTP request error ({0}): {1}</value>
    </data>
    <data name="FriendlyExceptionMessage_HttpRequest_BadRequest" xml:space="preserve">
        <value>Bad request, possibly due to an incorrect API key or unsupported network/region.</value>
    </data>
    <data name="FriendlyExceptionMessage_HttpRequest_Unauthorized" xml:space="preserve">
        <value>Unauthorized request, possibly due to an incorrect API key or unsupported network/region.</value>
    </data>
    <data name="FriendlyExceptionMessage_HttpRequest_Forbidden" xml:space="preserve">
        <value>Request forbidden, possibly due to an incorrect API key or unsupported network/region.</value>
    </data>
    <data name="FriendlyExceptionMessage_HttpRequest_NotFound" xml:space="preserve">
        <value>Result not found.</value>
    </data>
    <data name="FriendlyExceptionMessage_HttpRequest_InternalServerError" xml:space="preserve">
        <value>Server encountered an error, please try again later.</value>
    </data>
    <data name="FriendlyExceptionMessage_HttpRequest_ServiceUnavailable" xml:space="preserve">
        <value>Server unavailable, please try again later.</value>
    </data>
    <data name="FriendlyExceptionMessage_HttpRequest_GatewayTimeout" xml:space="preserve">
        <value>Gateway connection timed out, please check your network or try again later.</value>
    </data>
    <data name="FriendlyExceptionMessage_HttpRequest_RequestTimeout" xml:space="preserve">
        <value>Request connection timed out, please check your network or try again later.</value>
    </data>
    <data name="FriendlyExceptionMessage_HttpRequest_BadGateway" xml:space="preserve">
        <value>Gateway connection error, please check your network or try again later.</value>
    </data>
    <data name="FriendlyExceptionMessage_HttpRequest_0" xml:space="preserve">
        <value>Unknown error, please try again later.</value>
    </data>
    <data name="FriendlyExceptionMessage_Socket" xml:space="preserve">
        <value>Socket error ({0}): {1}</value>
    </data>
    <data name="FriendlyExceptionMessage_Socket_HostNotFound" xml:space="preserve">
        <value>Hostname could not be resolved, please check your DNS settings or try again later.</value>
    </data>
    <data name="FriendlyExceptionMessage_Socket_ConnectionRefused" xml:space="preserve">
        <value>Connection refused, please check your network or try again later.</value>
    </data>
    <data name="FriendlyExceptionMessage_Socket_ConnectionReset" xml:space="preserve">
        <value>Connection reset, please check your network or try again later.</value>
    </data>
    <data name="FriendlyExceptionMessage_Socket_ConnectionAborted" xml:space="preserve">
        <value>Connection aborted, please check your network or try again later.</value>
    </data>
    <data name="FriendlyExceptionMessage_Socket_0" xml:space="preserve">
        <value>Unknown error, please try again later.</value>
    </data>
    <data name="FriendlyExceptionMessage_Aggregate" xml:space="preserve">
        <value>One or more errors occurred.
{0}</value>
    </data>
    <data name="FriendlyExceptionMessage_TaskCanceled" xml:space="preserve">
        <value>Task canceled.</value>
    </data>
    <data name="FriendlyExceptionMessage_OperationCanceled" xml:space="preserve">
        <value>Operation canceled.</value>
    </data>
    <data name="FriendlyExceptionMessage_Timeout" xml:space="preserve">
        <value>Maximum wait time exceeded.</value>
    </data>
    <data name="FriendlyExceptionMessage_Json" xml:space="preserve">
        <value>Could not parse JSON data.</value>
    </data>
    <data name="FriendlyExceptionMessage_Format" xml:space="preserve">
        <value>Format error.</value>
    </data>
    <data name="FriendlyExceptionMessage_Argument" xml:space="preserve">
        <value>Argument error.</value>
    </data>
    <data name="LocaleName_De" xml:space="preserve">
        <value>Deutsch</value>
    </data>
    <data name="LocaleName_Es" xml:space="preserve">
        <value>Español</value>
    </data>
    <data name="LocaleName_Fr" xml:space="preserve">
        <value>Français</value>
    </data>
    <data name="LocaleName_It" xml:space="preserve">
        <value>Italiano</value>
    </data>
    <data name="LocaleName_Ja" xml:space="preserve">
        <value>日本語</value>
    </data>
    <data name="LocaleName_Ko" xml:space="preserve">
        <value>한국어</value>
    </data>
    <data name="LocaleName_Ru" xml:space="preserve">
        <value>Русский</value>
    </data>
    <data name="CommonSettings_Theme_Header" xml:space="preserve">
        <value>Theme</value>
    </data>
    <data name="LocaleName_ZhHant" xml:space="preserve">
        <value>中文 (繁體)</value>
    </data>
    <data name="LocaleName_ZhHantHk" xml:space="preserve">
        <value>中文 (繁體 香港特別行政區)</value>
    </data>
    <data name="AboutPage_Title" xml:space="preserve">
        <value>About</value>
    </data>
    <data name="AboutPage_Description" xml:space="preserve">
        <value>Perceives your screen content in real-time, breaking down application barriers to provide intelligent assistance that truly fits the current context, transforming your desktop into a seamless, intelligent workspace.</value>
    </data>
    <data name="AboutPage_Version" xml:space="preserve">
        <value>Version: </value>
    </data>
    <data name="AboutPage_GithubRepo" xml:space="preserve">
        <value>Github Repo</value>
    </data>
    <data name="AboutPage_OpenSourceLicenses" xml:space="preserve">
        <value>Open Source Licenses</value>
    </data>
    <data name="App_EverywhereIsAlreadyRunning" xml:space="preserve">
        <value>Everywhere is already running, please check Tray Icon.</value>
    </data>
    <data name="Common_Info" xml:space="preserve">
        <value>Info</value>
    </data>
    <data name="MainView_EverywhereHasMinimizedToTray" xml:space="preserve">
        <value>Everywhere has minimized to tray</value>
    </data>
    <data name="ChatWindow_HistoryAction_Rename" xml:space="preserve">
        <value>Rename</value>
    </data>
    <data name="ChatWindow_HistoryAction_Delete" xml:space="preserve">
        <value>Delete</value>
    </data>
    <data name="AboutPage_WelcomePage" xml:space="preserve">
        <value>Welcome Page</value>
    </data>
    <data name="WelcomeView_IntroStep_Message1" xml:space="preserve">
        <value>👋 Welcome to Everywhere</value>
    </data>
    <data name="WelcomeView_IntroStep_Message2" xml:space="preserve">
        <value>Nice to meet you! Let me be your assistant and help you solve problems!</value>
    </data>
    <data name="ChangeLogView_ReportBugHyperlinkButton_Content" xml:space="preserve">
        <value>Report a Bug</value>
    </data>
    <data name="ChangeLogView_FeatureRequestHyperlinkButton_Content" xml:space="preserve">
        <value>Feature Request</value>
    </data>
    <data name="ChangeLogView_ReportBugHyperlinkButton_NavigateUri" xml:space="preserve">
        <value>https://github.com/DearVa/Everywhere/issues/new?template=bug-report.yml</value>
    </data>
    <data name="ChangeLogView_FeatureRequestHyperlinkButton_NavigateUri" xml:space="preserve">
        <value>https://github.com/DearVa/Everywhere/issues/new?template=feature-request.yml</value>
    </data>
    <data name="WelcomeView_DiscordHyperlinkButton_Content" xml:space="preserve">
        <value>Discord</value>
    </data>
    <data name="ChatWindow_TogglePin_ToolTip" xml:space="preserve">
        <value>Pin Window (Ctrl+D)</value>
    </data>
    <data name="ChatWindowPinMode_RememberPrevious" xml:space="preserve">
        <value>Remember previous status</value>
    </data>
    <data name="ChatWindowPinMode_AlwaysPinned" xml:space="preserve">
        <value>Always pinned</value>
    </data>
    <data name="ChatWindowPinMode_AlwaysUnpinned" xml:space="preserve">
        <value>Always unpinned</value>
    </data>
    <data name="ChatWindowPinMode_PinOnInput" xml:space="preserve">
        <value>Pin on input</value>
    </data>
    <data name="VisualTreeDetailLevel_Detailed" xml:space="preserve">
        <value>Detailed</value>
    </data>
    <data name="VisualTreeDetailLevel_Compact" xml:space="preserve">
        <value>Compact</value>
    </data>
    <data name="VisualTreeDetailLevel_Minimal" xml:space="preserve">
        <value>Minimal</value>
    </data>
    <data name="ChatWindowSettings_WindowPinMode_Header" xml:space="preserve">
        <value>Window Pin Mode</value>
    </data>
    <data name="ChatWindowSettings_WindowPinMode_Description" xml:space="preserve">
        <value>Specifies the pin mode for the chat window when it is opened. When the window is not fixed, it will be hidden automatically when it loses focus.</value>
    </data>
    <data name="ChatWindowSettings_VisualTreeDetailLevel_Header" xml:space="preserve">
        <value>Visual Tree Detail Level</value>
    </data>
    <data name="ChatWindowSettings_VisualTreeDetailLevel_Description" xml:space="preserve">
        <value>Choose how much information is captured from the UI tree when attaching elements.</value>
    </data>
    <data name="FriendlyExceptionMessage_ClientResult" xml:space="preserve">
        <value>Client error.</value>
    </data>
    <data name="CustomAssistant_PresencePenalty_Header" xml:space="preserve">
        <value>Expression Divergence (presence_penalty)</value>
    </data>
    <data name="CustomAssistant_PresencePenalty_Description" xml:space="preserve">
        <value>The higher the value, the more inclined to use different expressions and avoid concept repetition; the lower the value, the more inclined to use repeated concepts or narratives, resulting in more consistent expression. This setting is only effective for some models. If you encounter an error, try restoring the default value.</value>
    </data>
    <data name="CustomAssistant_FrequencyPenalty_Header" xml:space="preserve">
        <value>Vocabulary Richness (frequency_penalty)</value>
    </data>
    <data name="CustomAssistant_FrequencyPenalty_Description" xml:space="preserve">
        <value>The higher the value, the more diverse and rich the vocabulary; the lower the value, the simpler and more straightforward the language. This setting is only effective for some models. If you encounter an error, try restoring the default value.</value>
    </data>
    <data name="CustomAssistant_Endpoint_Header" xml:space="preserve">
        <value>API Url</value>
    </data>
    <data name="CustomAssistant_Endpoint_Description" xml:space="preserve">
        <value>Leaving this to default if you don't know what to do. Must starts with "http(s)://".</value>
    </data>
    <data name="CustomAssistant_ApiKey_Header" xml:space="preserve">
        <value>API Key</value>
    </data>
    <data name="CustomAssistant_ApiKey_Description" xml:space="preserve">
        <value>For online models, you need to get from the corresponding official, please refer to the guide for details.</value>
    </data>
    <data name="CustomAssistant_IsImageInputSupported_Header" xml:space="preserve">
        <value>Image Input Support</value>
    </data>
    <data name="CustomAssistant_IsImageInputSupported_Description" xml:space="preserve">
        <value>You can upload images in chat context. If you're not sure what you're doing, keep the default value. If the model doesn't support image inputs, enabling this may cause failures.</value>
    </data>
    <data name="CustomAssistant_IsFunctionCallingSupported_Header" xml:space="preserve">
        <value>Tools Usage Support</value>
    </data>
    <data name="CustomAssistant_IsFunctionCallingSupported_Description" xml:space="preserve">
        <value>Model can use tools you configured in chat context. If you're not sure what you're doing, keep the default value. If the model doesn't support function calling, enabling this may cause failures.</value>
    </data>
    <data name="CustomAssistant_IsDeepThinkingSupported_Description" xml:space="preserve">
        <value>Model can think before replies. If you're not sure what you're doing, keep the default value. If the model doesn't support deep thinking, enabling this may cause failures.</value>
    </data>
    <data name="CustomAssistant_IsDeepThinkingSupported_Header" xml:space="preserve">
        <value>Deep Thinking Support</value>
    </data>
    <data name="CustomAssistant_MaxTokens_Description" xml:space="preserve">
        <value>The maximum context length of single chat. If you're not sure what you're doing, keep the default value. Setting this larger than the default value may cause failures.</value>
    </data>
    <data name="CustomAssistant_MaxTokens_Header" xml:space="preserve">
        <value>Maximum Context Length (max_tokens)</value>
    </data>
    <data name="SettingsPage_Reset_Button_ToolTip" xml:space="preserve">
        <value>Reset</value>
    </data>
    <data name="CustomAssistant_Schema_Header" xml:space="preserve">
        <value>API Schema</value>
    </data>
    <data name="CustomAssistant_Schema_Description" xml:space="preserve">
        <value>Select API schema. Leaving this to default if you don't know what to do.</value>
    </data>
    <data name="CommonSettings_IsStartupEnabled_Header" xml:space="preserve">
        <value>Run at Startup</value>
    </data>
    <data name="CommonSettings_IsStartupEnabled_Description" xml:space="preserve">
        <value>Everywhere will run automatically after startup. If “Startup as Administrator” is enabled, the current option can only be disabled in administrator mode.</value>
    </data>
    <data name="CommonSettings_IsAdministratorStartupEnabled_Header" xml:space="preserve">
        <value>Startup as Administrator</value>
    </data>
    <data name="CommonSettings_IsAdministratorStartupEnabled_Description" xml:space="preserve">
        <value>Everywhere will start automatically as administrator. You can only turn this option on or off in administrator mode.</value>
    </data>
    <data name="CommonSettings_RestartAsAdministrator_Description" xml:space="preserve">
        <value>Due to operating system restrictions, when running any application as an administrator (elevated permissions), Everywhere may not work correctly when the elevated applications are in focus or trying to interact with a Everywhere feature like "Pick Element". This can be addressed by running Everywhere as administrator.</value>
    </data>
    <data name="CommonSettings_RestartAsAdministrator_Header" xml:space="preserve">
        <value>Restart as Administrator</value>
    </data>
    <data name="CommonSettings_RestartAsAdministrator_Button_Content" xml:space="preserve">
        <value>Restart</value>
    </data>
    <data name="CommonSettings_DebugFeatures_Header" xml:space="preserve">
        <value>Debug Features</value>
    </data>
    <data name="CommonSettings_DebugFeatures_Description" xml:space="preserve">
        <value>Access and manage application settings file and logs.</value>
    </data>
    <data name="CommonSettings_EditSettingsFile_Button_Content" xml:space="preserve">
        <value>Edit Settings File</value>
    </data>
    <data name="CommonSettings_OpenLogsFolder_Button_Content" xml:space="preserve">
        <value>Open Logs Folder</value>
    </data>
    <data name="Common_Error" xml:space="preserve">
        <value>Error</value>
    </data>
    <data name="CommonSettings_SoftwareUpdate_CheckForUpdatesButton_Content" xml:space="preserve">
        <value>Check for updates</value>
    </data>
    <data name="CommonSettings_SoftwareUpdate_TextBlock_Run1_Text" xml:space="preserve">
        <value>Current version: </value>
    </data>
    <data name="CommonSettings_SoftwareUpdate_TextBlock_Run2_Text" xml:space="preserve">
        <value>Last check time: </value>
    </data>
    <data name="CommonSettings_SoftwareUpdate_TextBlock_ReleaseNotes_Text" xml:space="preserve">
        <value>Release notes</value>
    </data>
    <data name="CommonSettings_SoftwareUpdate_PerformUpdateButton_Content" xml:space="preserve">
        <value>Update to </value>
    </data>
    <data name="Common_Unknown" xml:space="preserve">
        <value>Unknown</value>
    </data>
    <data name="CommonSettings_SoftwareUpdate_Toast_AlreadyLatestVersion" xml:space="preserve">
        <value>Everywhere is already the latest version.</value>
    </data>
    <data name="CommonSettings_SoftwareUpdate_Toast_NewVersionFound" xml:space="preserve">
        <value>New version {0} found.</value>
    </data>
    <data name="CommonSettings_SoftwareUpdate_Header" xml:space="preserve">
        <value>Software Update</value>
    </data>
    <data name="CommonSettings_SoftwareUpdate_Description" xml:space="preserve">
        <value>If an update is available, click Update and Everywhere will automatically download and install the latest version. You may need to select “Yes” in the pop-up window during the process.</value>
    </data>
    <data name="CommonSettings_IsAutomaticUpdateCheckEnabled_Header" xml:space="preserve">
        <value>Automatic Update</value>
    </data>
    <data name="CommonSettings_IsAutomaticUpdateCheckEnabled_Description" xml:space="preserve">
        <value>If enabled, Everywhere will periodically check for updates (only when Everywhere is running, without adding extra load to the system).</value>
    </data>
    <data name="CommonSettings_SoftwareUpdate_Toast_DownloadingUpdate" xml:space="preserve">
        <value>Downloading update...</value>
    </data>
    <data name="CustomAssistant_ModelId_Header" xml:space="preserve">
        <value>Model ID</value>
    </data>
    <data name="CustomAssistant_ModelId_Description" xml:space="preserve">
        <value>Model identifier used for API calls, such as gpt-4o. If you are unsure what this is, keep the default value.</value>
    </data>
    <data name="ChatPluginPage_Title" xml:space="preserve">
        <value>Chat Plugins</value>
    </data>
    <data name="ChatPluginPage_Description" xml:space="preserve">
        <value>Chat plugins include built-in plugins and MCP plugins. LLMs that support tool calls will use these plugins at appropriate times (such as searching the web or accessing local files) to gain more powerful functionality.</value>
    </data>
    <data name="WebSearchEngineProvider_Header" xml:space="preserve">
        <value>Web Search Engine Provider</value>
    </data>
    <data name="WebSearchEngineProvider_ApiKey_Header" xml:space="preserve">
        <value>API Key</value>
    </data>
    <data name="WebSearchEngineProvider_ApiKey_Description" xml:space="preserve">
        <value>You need to get from the corresponding official, please refer to the guide for details.</value>
    </data>
    <data name="WebSearchEngineProvider_SearchEngineId_Header" xml:space="preserve">
        <value>Search Engine ID</value>
    </data>
    <data name="WebSearchEngineProvider_SearchEngineId_Description" xml:space="preserve">
        <value>(Google only) Provides a programmable search engine ID. For details, refer to the guide.</value>
    </data>
    <data name="NativeChatPlugin_WebBrowser_Header" xml:space="preserve">
        <value>Web Browser</value>
    </data>
    <data name="NativeChatPlugin_WebBrowser_Description" xml:space="preserve">
        <value>Providing web browsing capabilities, including search engine and webpage access functions, can reduce model hallucinations and deliver up-to-date information. Note: Using the "Web Search" tool requires configuring a search engine API key (different from the model API key). If you do not intend to configure an API key, you may uncheck the "Web Search" tool and use only the "Web Browser" tool.</value>
    </data>
    <data name="NativeChatPlugin_Shell_Header" xml:space="preserve">
        <value>Terminal</value>
    </data>
    <data name="NativeChatPlugin_Shell_Description" xml:space="preserve">
        <value>Provides the ability to execute commands in terminal, allowing direct interaction with the system and offering unlimited possibilities.</value>
    </data>
    <data name="NativeChatPlugin_FileSystem_Header" xml:space="preserve">
        <value>File System</value>
    </data>
    <data name="NativeChatPlugin_FileSystem_Description" xml:space="preserve">
        <value>Provides the ability to access files, such as enumerating, creating, deleting, renaming, reading, or writing.</value>
    </data>
    <data name="FriendlyExceptionMessage_InvalidOperation" xml:space="preserve">
        <value>Invalid operation.</value>
    </data>
    <data name="FriendlyExceptionMessage_Win32" xml:space="preserve">
        <value>Windows system error. {0}</value>
    </data>
    <data name="ChatPluginPage_TabItem_BuiltIn_Header" xml:space="preserve">
        <value>Built-in</value>
    </data>
    <data name="ChatPluginPage_TabItem_Settings_Header" xml:space="preserve">
        <value>Settings</value>
    </data>
    <data name="ChatPluginPage_TabItem_Functions_Header" xml:space="preserve">
        <value>Functions</value>
    </data>
    <data name="NativeChatPlugin_VisualTree_Header" xml:space="preserve">
        <value>Visual Tree</value>
    </data>
    <data name="NativeChatPlugin_VisualTree_Description" xml:space="preserve">
        <value>Provide the ability to perceive and manipulate UI elements on the screen.</value>
    </data>
    <data name="ChangeLogView_ViewOnGitHubHyperlinkButton_Content" xml:space="preserve">
        <value>View on GitHub</value>
    </data>
    <data name="ChangeLogView_Header" xml:space="preserve">
        <value>Everywhere has been updated to the latest version 🎉</value>
    </data>
    <data name="ChangeLogView_Content" xml:space="preserve">
        <value>I'm still very young, so if you have any problems, feel free to click the link below for feedback, I'll keep on evolving!
You're also welcome to click the link below to enter the group discussion, more social media is under construction, so stay tuned.
Tip: You can reopen this message by clicking “About - What's new”.</value>
    </data>
    <data name="WelcomeView_QQGroupHyperlinkButton_Content" xml:space="preserve">
        <value>QQ Group</value>
    </data>
    <data name="WelcomeView_OfficialDocsHyperlinkButton_Content" xml:space="preserve">
        <value>Official Docs</value>
    </data>
    <data name="AboutPage_WhatsNew" xml:space="preserve">
        <value>What's New</value>
    </data>
    <data name="WelcomeViewModel_ValidateApiKey_FailedToast_Title" xml:space="preserve">
        <value>Validation failed</value>
    </data>
    <data name="WelcomeView_LetsStartButton_Content" xml:space="preserve">
        <value>Let's start!</value>
    </data>
    <data name="WelcomeView_SkipButton_Content" xml:space="preserve">
        <value>Skip</value>
    </data>
    <data name="WelcomeView_PreviousStepButton_Content" xml:space="preserve">
        <value>Previous step</value>
    </data>
    <data name="WelcomeView_NextStepButton_Content" xml:space="preserve">
        <value>Next step</value>
    </data>
    <data name="WelcomeView_SelectModelProviderStep_Message1" xml:space="preserve">
        <value>Okay, let's move on to Step 1: choosing a "brain" for Me!
My intelligence comes from powerful Large language models (LLMs), which are provided by the specialized service providers listed below. You can choose any one of them to power me.</value>
    </data>
    <data name="WelcomeView_SelectModelProviderStep_Message2" xml:space="preserve">
        <value>Please select a provider you have or plan to use, and I'll tell you more about it. Don't worry, Everywhere is just an independent client and is not officially affiliated with them.</value>
    </data>
    <data name="WelcomeView_ModelProviderWrapper_openai_Description" xml:space="preserve">
        <value>OpenAI is a popular provider of AI models, known for its GPT series and others. You can register and obtain an API key on their official website. Please check their list of supported countries and regions.</value>
    </data>
    <data name="WelcomeView_ModelProviderWrapper_anthropic_Description" xml:space="preserve">
        <value>Anthropic focuses on developing safe and reliable AI models, with its flagship product being the Claude series. Please visit their official website for model details and API pricing.</value>
    </data>
    <data name="WelcomeView_ModelProviderWrapper_google_Description" xml:space="preserve">
        <value>Google develops the Gemini series of multimodal AI models. You can obtain an API key through Google AI Studio or Google Cloud Platform. Please verify that the service is available in your region.</value>
    </data>
    <data name="WelcomeView_ModelProviderWrapper_deepseek_Description" xml:space="preserve">
        <value>DeepSeek is a company focused on general artificial intelligence, with models that perform well in code generation and Chinese language processing. You can register and get started on their official website.</value>
    </data>
    <data name="WelcomeView_ModelProviderWrapper_moonshot_Description" xml:space="preserve">
        <value>Moonshot AI is known for its Kimi intelligent assistant, which supports long-text inputs. The company offers an open platform with API services. For more details, please visit their official website.</value>
    </data>
    <data name="WelcomeView_ModelProviderWrapper_openrouter_Description" xml:space="preserve">
        <value>OpenRouter is an API aggregation and routing service that allows you to access a variety of models from multiple providers (such as OpenAI, Anthropic, Google, etc.) through a single, unified interface. This is very convenient for testing and comparing different models (Including free models). Please refer to their official documentation for pricing and available models.</value>
    </data>
    <data name="WelcomeView_ModelProviderWrapper_siliconflow_Description" xml:space="preserve">
        <value>SiliconFlow is an efficient AI inference platform that supports a wide range of open-source and proprietary models (Including free models). It provides developers with flexible, high-performance model deployment and inference services. For specific supported models and pricing, please visit their official website.</value>
    </data>
    <data name="WelcomeView_EnterApiKeyStep_Message1" xml:space="preserve">
        <value>Great! Now we need an API key to get started. Please enter or paste it into the text box below. Then click "Verify API key".</value>
    </data>
    <data name="WelcomeView_EnterApiKeyStep_Message2" xml:space="preserve">
        <value>Don't worry, your key is highly secure. It's only used for authentication with the model provider, and I won't read it.</value>
    </data>
    <data name="WelcomeView_SelectModelProviderStep_OfficialWebsiteHyperlinkButton_Content" xml:space="preserve">
        <value>👉 Official website</value>
    </data>
    <data name="WelcomeView_IntroStep_Message6" xml:space="preserve">
        <value>Tip: You can click “About - Welcome Page” to reopen this message.</value>
    </data>
    <data name="WelcomeView_IntroStep_Message5" xml:space="preserve">
        <value>Useful Links: </value>
    </data>
    <data name="WelcomeView_IntroStep_Message3" xml:space="preserve">
        <value>You can wake me up anytime, everywhere. I can understand your current work context—whether it's emails, articles, or web pages—and help you solve problems more intelligently!</value>
    </data>
    <data name="WelcomeView_IntroStep_Message4" xml:space="preserve">
        <value>If this is your first time using it, I'll guide you through the initial setup in three simple steps.</value>
    </data>
    <data name="WelcomeView_EnterApiKeyStep_Message3" xml:space="preserve">
        <value>If you're unsure how to obtain it, you can check out this tutorial I've prepared for you:</value>
    </data>
    <data name="WelcomeView_EnterApiKeyStep_Message4" xml:space="preserve">
        <value>Whispered hint: It usually starts with “sk-” or “AI,” so don't miss it!</value>
    </data>
    <data name="WelcomeView_EnterApiKeyStep_HowToGetApiKeyHyperlinkButton_Content" xml:space="preserve">
        <value>👉 Click to open</value>
    </data>
    <data name="WelcomeView_VerifyApiKeyButton_Content" xml:space="preserve">
        <value>Verify API key</value>
    </data>
    <data name="WelcomeView_EnterApiKeyStep_Message5" xml:space="preserve">
        <value>Also, you can select a model or keep the default.</value>
    </data>
    <data name="WelcomeView_ApiKeyTextBox_Watermark" xml:space="preserve">
        <value>Enter API key here...</value>
    </data>
    <data name="WelcomeView_EnterApiKeyStep_Message6" xml:space="preserve">
        <value>🎉 Verify successful! Let's move on to the final step!</value>
    </data>
    <data name="WelcomeView_ShortcutStep_Message1" xml:space="preserve">
        <value>Congratulations! Everything is complete. You can wake me up anytime using the shortcut key below.</value>
    </data>
    <data name="WelcomeView_ShortcutStep_Message2" xml:space="preserve">
        <value>If there's no response, it might be occupied by other software. You can click to change the shortcut key.</value>
    </data>
    <data name="FriendlyExceptionMessage_Authentication" xml:space="preserve">
        <value>Authentication error.</value>
    </data>
    <data name="WelcomeView_TelemetryStep_Message1" xml:space="preserve">
        <value>To help me improve, I need to enable “Telemetry” to collect anonymous data. This data is used solely for analysis and does not contain or allow the inference of any personally identifiable information about you.</value>
    </data>
    <data name="WelcomeView_TelemetryStep_Message2" xml:space="preserve">
        <value>You may choose to send only necessary data; this option will not affect core functionality.</value>
    </data>
    <data name="WelcomeView_SendOnlyNecessaryDataButton_Content" xml:space="preserve">
        <value>Send only necessary data</value>
    </data>
    <data name="WelcomeView_EnableTelemetryButton_Content" xml:space="preserve">
        <value>Enable telemetry</value>
    </data>
    <data name="CommonSettings_DiagnosticData_Header" xml:space="preserve">
        <value>Diagnostics</value>
    </data>
    <data name="CommonSettings_DiagnosticData_Description" xml:space="preserve">
        <value>To help us improve, we need the “telemetry” to collect anonymous data. This data is used solely for analysis and does not contain or allow the inference of any personally identifiable information about you. You may choose to send only necessary data; this option will not affect core functionality.</value>
    </data>
    <data name="ChatWindowSettings_ShowChatStatistics_Header" xml:space="preserve">
        <value>Show Chat Statistics</value>
    </data>
    <data name="ChatWindowSettings_ShowChatStatistics_Description" xml:space="preserve">
        <value>When enabled, usage data will be displayed at the end of each conversation round within the chat window.</value>
    </data>
    <data name="ChatWindow_ChatStatisticsTextBlock_InputTokenCountRun" xml:space="preserve">
        <value>Input</value>
    </data>
    <data name="ChatWindow_ChatStatisticsTextBlock_OutputTokenCountRun" xml:space="preserve">
        <value>Output</value>
    </data>
    <data name="ChatWindow_ChatStatisticsTextBlock_TotalTokenCountRun" xml:space="preserve">
        <value>Total</value>
    </data>
    <data name="ChatWindow_ChatStatisticsTextBlock_ElapsedRun" xml:space="preserve">
        <value>Elapsed</value>
    </data>
    <data name="HandledChatException_InvalidConfiguration" xml:space="preserve">
        <value>Model configuration is incorrect, model provider or model ID is missing or invalid, or the current model does not support image input/tool calls.</value>
    </data>
    <data name="HandledChatException_InvalidApiKey" xml:space="preserve">
        <value>API key is missing or invalid.</value>
    </data>
    <data name="HandledChatException_QuotaExceeded" xml:space="preserve">
        <value>Exceeding API usage quotas, which typically indicates insufficient balance or lack of access permissions for the current model.</value>
    </data>
    <data name="HandledChatException_RateLimit" xml:space="preserve">
        <value>Request too frequent, insufficient account balance, or network/region not supported.</value>
    </data>
    <data name="HandledChatException_EndpointNotReachable" xml:space="preserve">
        <value>Service endpoint is not reachable. Please check your network connection.</value>
    </data>
    <data name="HandledChatException_InvalidEndpoint" xml:space="preserve">
        <value>Provided service endpoint is invalid.</value>
    </data>
    <data name="HandledChatException_EmptyResponse" xml:space="preserve">
        <value>Service returned an empty response, which may indicate a network or service issue.</value>
    </data>
    <data name="HandledChatException_FeatureNotSupport" xml:space="preserve">
        <value>Selected model does not support the requested feature.</value>
    </data>
    <data name="HandledChatException_ImageNotSupport" xml:space="preserve">
        <value>Selected model does not support image input.</value>
    </data>
    <data name="HandledChatException_Timeout" xml:space="preserve">
        <value>Request to the service timed out. Please try again.</value>
    </data>
    <data name="HandledChatException_NetworkError" xml:space="preserve">
        <value>A network error has occurred. Please check your network or proxy settings, or your service provider may not support your region.</value>
    </data>
    <data name="HandledChatException_ServiceUnavailable" xml:space="preserve">
        <value>Service is currently unavailable. Please try again later.</value>
    </data>
    <data name="HandledChatException_Unknown" xml:space="preserve">
        <value>An unknown error occurred.</value>
    </data>
    <data name="KernelMixinFactory_UnsupportedModelProviderSchema" xml:space="preserve">
        <value>Unsupported model provider API schema.</value>
    </data>
    <data name="ChatWindowViewModel_QuickActions_Solve" xml:space="preserve">
        <value>Solve</value>
    </data>
    <data name="ChatWindowSettings_AutomaticallyAddElement_Header" xml:space="preserve">
        <value>Automatically Add Element</value>
    </data>
    <data name="ChatWindowSettings_AutomaticallyAddElement_Description" xml:space="preserve">
        <value>When enabled, automatically add focused element as attachment when opening chat window.</value>
    </data>
    <data name="ChatWindowSettings_AllowRunInBackground_Header" xml:space="preserve">
        <value>Allow Run in Background</value>
    </data>
    <data name="ChatWindowSettings_AllowRunInBackground_Description" xml:space="preserve">
        <value>When enabled, closing the chat window will not terminate the current task.</value>
    </data>
    <data name="HandledChatException_OperationCancelled" xml:space="preserve">
        <value>Operation cancelled.</value>
    </data>
    <data name="ChatPluginPage_SelectToViewDetails" xml:space="preserve">
        <value>Select an item on the left to view details</value>
    </data>
    <data name="CommonSettings_SoftwareUpdate_Toast_UpdateFailed_Content" xml:space="preserve">
        <value>Failed to perform update.</value>
    </data>
    <data name="CommonSettings_SoftwareUpdate_Toast_CheckForUpdatesFailed_Content" xml:space="preserve">
        <value>Failed to check for updates.</value>
    </data>
    <data name="SoftwareUpdater_PerformUpdate_FailedToast_Message" xml:space="preserve">
        <value>Failed to perform update.</value>
    </data>
    <data name="ChatInputBox_SettingsButton_ToolTip" xml:space="preserve">
        <value>Settings</value>
    </data>
    <data name="ChatWindow_ChatInputBox_SettingsMenuItems_VisualTreeTokenLimit" xml:space="preserve">
        <value>Visual tree length limit:</value>
    </data>
    <data name="ChatWindow_ChatInputBox_SettingsMenuItems_VisualTreeDetailLevel" xml:space="preserve">
        <value>Visual tree detail level:</value>
    </data>
    <data name="SoftwareUpdater_UpdateAvailable_Toast_Message" xml:space="preserve">
        <value>Update available.</value>
    </data>
    <data name="ChatWindow_ChatMessage_Assistant_DeepThinking" xml:space="preserve">
        <value>Deep thinking</value>
    </data>
    <data name="ChatFunctionPermissions_ScreenRead" xml:space="preserve">
        <value>Read Screen</value>
    </data>
    <data name="ChatFunctionPermissions_ScreenAccess" xml:space="preserve">
        <value>Access Screen</value>
    </data>
    <data name="ChatFunctionPermissions_NetworkAccess" xml:space="preserve">
        <value>Access Network</value>
    </data>
    <data name="ChatFunctionPermissions_ClipboardRead" xml:space="preserve">
        <value>Read Clipboard</value>
    </data>
    <data name="ChatFunctionPermissions_ClipboardAccess" xml:space="preserve">
        <value>Access Clipboard</value>
    </data>
    <data name="ChatFunctionPermissions_FileRead" xml:space="preserve">
        <value>Read File</value>
    </data>
    <data name="ChatFunctionPermissions_FileAccess" xml:space="preserve">
        <value>Access File</value>
    </data>
    <data name="ChatFunctionPermissions_ShellExecute" xml:space="preserve">
        <value>Execute Shell Script</value>
    </data>
    <data name="HandledChatException_ContextLengthExceeded" xml:space="preserve">
        <value>The context length exceeds the limit. Try creating a new chat or switching to a model with a longer context.</value>
    </data>
    <data name="ChatFunctionPermissions_ProcessAccess" xml:space="preserve">
        <value>Access Process</value>
    </data>
    <data name="CustomAssistant_Name_Default" xml:space="preserve">
        <value>Default Assistant</value>
    </data>
    <data name="CustomAssistantPage_Title" xml:space="preserve">
        <value>AI Assistant</value>
    </data>
    <data name="CustomAssistantPage_CreateNewCustomAssistantButton_Content" xml:space="preserve">
        <value>Create</value>
    </data>
    <data name="CustomAssistant_Name_Header" xml:space="preserve">
        <value>Name</value>
    </data>
    <data name="CustomAssistant_Name_Description" xml:space="preserve">
        <value>Specify the name of the assistant, used solely for display and differentiation purposes.</value>
    </data>
    <data name="CustomAssistant_Description_Header" xml:space="preserve">
        <value>Description</value>
    </data>
    <data name="CustomAssistant_Description_Description" xml:space="preserve">
        <value>Specify the description of the assistant, used solely for display and differentiation purposes.</value>
    </data>
    <data name="CustomAssistant_SystemPrompt_Description" xml:space="preserve">
        <value>The system prompt is sent to the model by default at the start of the conversation. A well-crafted prompt includes an introduction, task description, and contextual information.
Placeholders can be used within the prompt, enclosed in {}, and will be replaced with corresponding content before being sent to the model.</value>
    </data>
    <data name="CustomAssistant_SystemPrompt_Header" xml:space="preserve">
        <value>System Prompt</value>
    </data>
    <data name="CustomAssistantPage_DeleteCustomAssistantButton_Content" xml:space="preserve">
        <value>Delete</value>
    </data>
    <data name="Common_Warning" xml:space="preserve">
        <value>Warning</value>
    </data>
    <data name="CustomAssistantPageViewModel_DeleteCustomAssistant_Dialog_Message" xml:space="preserve">
        <value>Are you sure you want to delete the "{0}"?</value>
    </data>
    <data name="Common_Yes" xml:space="preserve">
        <value>Yes</value>
    </data>
    <data name="Common_No" xml:space="preserve">
        <value>No</value>
    </data>
    <data name="CustomAssistant_ModelProviderTemplate_Header" xml:space="preserve">
        <value>Model Provider Template</value>
    </data>
    <data name="CustomAssistant_ModelDefinitionTemplate_Header" xml:space="preserve">
        <value>Model Definition Template</value>
    </data>
    <data name="CustomAssistant_ModelDefinitionTemplate_Description" xml:space="preserve">
        <value>Select a template to automatically set default values for options such as model ID, image input support, tool usage support, and more. Click the Reset button to revert to undefined settings.</value>
    </data>
    <data name="CustomAssistant_ModelProviderTemplate_Description" xml:space="preserve">
        <value>Select a template to automatically set default values for options such as the API call address and API mode. Click the Reset button to revert to undefined settings.</value>
    </data>
    <data name="HandledSystemException_IOException" xml:space="preserve">
        <value>A general I/O error occurred. This might be due to a problem with reading or writing a file.</value>
    </data>
    <data name="HandledSystemException_UnauthorizedAccess" xml:space="preserve">
        <value>Access to a required resource was denied. Please check file permissions or run the application as an administrator.</value>
    </data>
    <data name="HandledSystemException_PathTooLong" xml:space="preserve">
        <value>Specified file or directory path is too long. Please try using a shorter path.</value>
    </data>
    <data name="HandledSystemException_OperationCancelled" xml:space="preserve">
        <value>Operation was cancelled.</value>
    </data>
    <data name="HandledSystemException_Timeout" xml:space="preserve">
        <value>Operation timed out. Please check your system performance and try again.</value>
    </data>
    <data name="HandledSystemException_FileNotFound" xml:space="preserve">
        <value>Specified file not found. Please ensure the file exists and the path is correct.</value>
    </data>
    <data name="HandledSystemException_DirectoryNotFound" xml:space="preserve">
        <value>Specified directory not found. Please ensure the directory exists and the path is correct.</value>
    </data>
    <data name="HandledSystemException_NotSupported" xml:space="preserve">
        <value>Requested operation is not supported on your system.</value>
    </data>
    <data name="HandledSystemException_Security" xml:space="preserve">
        <value>A security error occurred. The application may not have the necessary permissions.</value>
    </data>
    <data name="HandledSystemException_COMException" xml:space="preserve">
        <value>System component (COM) error occurred. This may indicate an issue with the OS or a dependency.</value>
    </data>
    <data name="HandledSystemException_Win32Exception" xml:space="preserve">
        <value>A Windows system error occurred. Please check the application logs for more details.</value>
    </data>
    <data name="HandledSystemException_Socket" xml:space="preserve">
        <value>A network socket error occurred. Please check your network connection and firewall settings.</value>
    </data>
    <data name="HandledSystemException_OutOfMemory" xml:space="preserve">
        <value>Application ran out of memory. Please close other programs and try again.</value>
    </data>
    <data name="HandledSystemException_DriveNotFound" xml:space="preserve">
        <value>Specified drive not found. Please ensure the drive is connected and accessible.</value>
    </data>
    <data name="HandledSystemException_EndOfStream" xml:space="preserve">
        <value>An unexpected end of a data stream was reached. This might indicate a corrupted file or network issue.</value>
    </data>
    <data name="HandledSystemException_InvalidData" xml:space="preserve">
        <value>Data being processed is invalid or corrupted. Please check the source file or data.</value>
    </data>
    <data name="HandledSystemException_Unknown" xml:space="preserve">
        <value>An unexpected system error occurred. Please try again or check the application logs.</value>
    </data>
    <data name="CustomAssistantPage_CheckConnectivityButton_Content" xml:space="preserve">
        <value>Check Connectivity</value>
    </data>
    <data name="CustomAssistantPageViewModel_CheckConnectivity_SuccessToast_Title" xml:space="preserve">
        <value>Check Success</value>
    </data>
    <data name="CustomAssistantPageViewModel_CheckConnectivity_FailedToast_Title" xml:space="preserve">
        <value>Check Failed</value>
    </data>
    <data name="ChatInputBox_CustomAssistantsMenuItem_ToolTip" xml:space="preserve">
        <value>Select the assistant</value>
    </data>
    <data name="CustomAssistant_Icon_Description" xml:space="preserve">
        <value>Click to customize assistant icon.</value>
    </data>
    <data name="CustomAssistant_Icon_Header" xml:space="preserve">
        <value>Icon</value>
    </data>
    <data name="IconEditor_BackgroundTabItem_Header" xml:space="preserve">
        <value>Background</value>
    </data>
    <data name="IconEditor_ForegroundTabItem_Header" xml:space="preserve">
        <value>Foreground</value>
    </data>
    <data name="IconEditor_IconTabItem_Header" xml:space="preserve">
        <value>Icon</value>
    </data>
    <data name="HandledSystemException_InvalidOperation" xml:space="preserve">
        <value>Operation is invalid. Please ensure the configuration is correct.</value>
    </data>
    <data name="HandledSystemException_InvalidArgument" xml:space="preserve">
        <value>Argument is invalid. Please ensure the configuration is correct.</value>
    </data>
    <data name="HandledSystemException_InvalidFormat" xml:space="preserve">
        <value>Format is invalid. Please ensure the configuration is correct.</value>
    </data>
    <data name="HandledSystemException_ArgumentNull" xml:space="preserve">
        <value>Argument is empty. Please ensure the configuration is correct.</value>
    </data>
    <data name="HandledSystemException_ArgumentOutOfRange" xml:space="preserve">
        <value>Argument is out of valid range. Please ensure the configuration is correct.</value>
    </data>
    <data name="NativeChatPlugin_Everything_Header" xml:space="preserve">
        <value>Everything</value>
    </data>
    <data name="NativeChatPlugin_Everything_Description" xml:space="preserve">
        <value>Use Everything (a high-performance local file search engine) to search for files on your computer.</value>
    </data>
    <data name="CustomAssistantPage_CheckConnectivityButton_ToolTip" xml:space="preserve">
        <value>Confirm the availability of the model service.</value>
    </data>
    <data name="CustomAssistantPage_CreateNewCustomAssistantButton_ToolTip" xml:space="preserve">
        <value>Start a new configuration for an AI assistant.</value>
    </data>
    <data name="CustomAssistantPage_DeleteCustomAssistantButton_ToolTip" xml:space="preserve">
        <value>Deletes the selected assistant permanently.</value>
    </data>
    <data name="ChatInputBox_ContextFlyout_CopyMenuItem_Header" xml:space="preserve">
        <value>Copy</value>
    </data>
    <data name="ChatInputBox_ContextFlyout_CutMenuItem_Header" xml:space="preserve">
        <value>Cut</value>
    </data>
    <data name="ChatInputBox_ContextFlyout_PasteMenuItem_Header" xml:space="preserve">
        <value>Paste</value>
    </data>
    <data name="Common_OK" xml:space="preserve">
        <value>OK</value>
    </data>
    <data name="Common_Cancel" xml:space="preserve">
        <value>Cancel</value>
    </data>
    <data name="Common_Abort" xml:space="preserve">
        <value>Abort</value>
    </data>
    <data name="Common_Retry" xml:space="preserve">
        <value>Retry</value>
    </data>
    <data name="Common_Ignore" xml:space="preserve">
        <value>Ignore</value>
	</data>
    <data name="ConsentDecision_Deny" xml:space="preserve">
        <value>Deny</value>
    </data>
    <data name="ConsentDecision_AllowOnce" xml:space="preserve">
        <value>Allow once</value>
    </data>
    <data name="ConsentDecision_AllowSession" xml:space="preserve">
        <value>Allow in session</value>
    </data>
    <data name="ConsentDecision_AlwaysAllow" xml:space="preserve">
        <value>Always allow</value>
    </data>
    <data name="TextDifferenceEditor_AcceptButton_Content" xml:space="preserve">
        <value>Accept</value>
    </data>
    <data name="TextDifferenceEditor_RevertButton_Content" xml:space="preserve">
        <value>Revert</value>
    </data>
    <data name="TextDifferenceSummaryView_AddedLineCountTextRun_Text" xml:space="preserve">
        <value> lines added</value>
    </data>
    <data name="TextDifferenceSummaryView_RemovedLineCountTextRun_Text" xml:space="preserve">
        <value> lines deleted</value>
    </data>
    <data name="TextDifferenceSummaryView_AcceptAllButton_Content" xml:space="preserve">
        <value>Accept All</value>
    </data>
    <data name="TextDifferenceSummaryView_EditButton_Content" xml:space="preserve">
        <value>Edit</value>
    </data>
    <data name="TextDifferenceSummaryView_DiscardAllButton_Content" xml:space="preserve">
        <value>Discard All</value>
    </data>
    <data name="NativeChatPlugin_FileSystem_DeleteFiles_DeletionConsent_Header" xml:space="preserve">
        <value>{0} files or folders will be deleted</value>
    </data>
    <data name="NativeChatPlugin_FileSystem_DeleteFiles_SystemFile_DeletionConsent_Header" xml:space="preserve">
        <value>System file or directory will be deleted</value>
    </data>
    <data name="TextDifferenceEditor_DiscardButton_Content" xml:space="preserve">
        <value>Discard</value>
    </data>
    <data name="ChatPluginConsentRequest_Common_Header" xml:space="preserve">
        <value>Should “{0}” be granted permission to {1}?</value>
    </data>
    <data name="Common_Comma" xml:space="preserve">
        <value>, </value>
    </data>
    <data name="ChatWindow_ScrollToBottom_ToolTip" xml:space="preserve">
        <value>Scroll to bottom</value>
    </data>
    <data name="ChatContext_Temporary" xml:space="preserve">
        <value>Temporary Chat</value>
    </data>
    <data name="TemporaryChatMode_Never" xml:space="preserve">
        <value>Never</value>
    </data>
    <data name="TemporaryChatMode_RememberLast" xml:space="preserve">
        <value>Remember Last</value>
    </data>
    <data name="TemporaryChatMode_Always" xml:space="preserve">
        <value>Always</value>
    </data>
    <data name="ChatWindowSettings_TemporaryChatMode_Header" xml:space="preserve">
        <value>Temporary Chat Mode</value>
    </data>
    <data name="ChatWindowSettings_TemporaryChatMode_Description" xml:space="preserve">
        <value>Whether to use temporary chats when creating new chats.</value>
    </data>
    <data name="NativeChatPlugin_FileSystem_SearchFiles_Header" xml:space="preserve">
        <value>Search files</value>
    </data>
    <data name="NativeChatPlugin_FileSystem_GetFileInformation_Header" xml:space="preserve">
        <value>Get file info</value>
    </data>
    <data name="NativeChatPlugin_FileSystem_SearchFileContent_Header" xml:space="preserve">
        <value>Search File Content</value>
    </data>
    <data name="NativeChatPlugin_FileSystem_ReadFile_Header" xml:space="preserve">
        <value>Read File</value>
    </data>
    <data name="NativeChatPlugin_FileSystem_MoveFile_Header" xml:space="preserve">
        <value>Move or Rename File</value>
    </data>
    <data name="NativeChatPlugin_FileSystem_DeleteFiles_Header" xml:space="preserve">
        <value>Delete File(s)</value>
    </data>
    <data name="NativeChatPlugin_FileSystem_CreateDirectory_Header" xml:space="preserve">
        <value>Create Directory</value>
    </data>
    <data name="NativeChatPlugin_FileSystem_WriteToFile_Header" xml:space="preserve">
        <value>Write to File</value>
    </data>
    <data name="NativeChatPlugin_FileSystem_ReplaceFileContent_Header" xml:space="preserve">
        <value>Edit File Content</value>
    </data>
    <data name="NativeChatPlugin_WebBrowser_WebSearch_Searching" xml:space="preserve">
        <value>🔎 {0}</value>
    </data>
    <data name="NativeChatPlugin_WebBrowser_WebSearch_Header" xml:space="preserve">
        <value>Web Search</value>
    </data>
    <data name="ChatPluginDisplayBlockPresenter_FileReferences_TotalCountTextBlock_Text" xml:space="preserve">
        <value>{0} Files or Folder</value>
    </data>
    <data name="ChatPluginDisplayBlockPresenter_FileReferences_HasMoreReferencesTextBlock_Text" xml:space="preserve">
        <value>etc.</value>
    </data>
    <data name="NativeChatPlugin_WebBrowser_WebSnapshot_Header" xml:space="preserve">
        <value>Visit Webpage</value>
    </data>
    <data name="NativeChatPlugin_WebBrowser_WebSnapshot_Visiting" xml:space="preserve">
        <value>🧐 {0}</value>
    </data>
    <data name="ChatPluginDisplayBlockPresenter_Urls_TotalCountTextBlock_Text" xml:space="preserve">
        <value>{0} Links</value>
    </data>
    <data name="NativeChatPlugin_PowerShell_ExecuteScript_ScriptConsent_Header" xml:space="preserve">
        <value>The following terminal script will be executed</value>
    </data>
    <data name="NativeChatPlugin_VisualTree_CaptureVisualElementById_Header" xml:space="preserve">
        <value>Capture UI Element</value>
    </data>
    <data name="NativeChatPlugin_VisualTree_CaptureFullScreen_Header" xml:space="preserve">
        <value>Capture Full Screen</value>
    </data>
    <data name="NativeChatPlugin_VisualTree_ExecuteVisualActionQueue_Header" xml:space="preserve">
        <value>Operate UI elements</value>
    </data>
    <data name="NativeChatPlugin_Everything_SearchFiles_Header" xml:space="preserve">
        <value>Search Files via Everything</value>
    </data>
    <data name="NativeChatPlugin_PowerShell_ExecuteScript_Header" xml:space="preserve">
        <value>Execute Script</value>
    </data>
    <data name="ChatWindowViewModel_AddFile_FilePickerFileType_Documents" xml:space="preserve">
        <value>Document</value>
    </data>
    <data name="ChatWindowViewModel_AddFile_FilePickerFileType_SupportedFiles" xml:space="preserve">
        <value>Supported Files</value>
    </data>
    <data name="ChatWindowViewModel_AddFile_FilePickerFileType_Images" xml:space="preserve">
        <value>Images</value>
    </data>
    <data name="ChatWindowViewModel_AddFile_FilePickerFileType_AllFiles" xml:space="preserve">
        <value>All Files</value>
    </data>
    <data name="ChatContext_Metadata_Topic_Header" xml:space="preserve">
        <value>Topic</value>
    </data>
    <data name="ChatContext_Metadata_DateModified_Header" xml:space="preserve">
        <value>Date</value>
    </data>
    <data name="ChatWindow_ChatHistory_RenameMenuItem_Header" xml:space="preserve">
        <value>Rename Chat</value>
    </data>
    <data name="ChatWindow_ChatHistory_DeleteMenuItem_Header" xml:space="preserve">
        <value>Delete Chat</value>
    </data>
    <data name="LocaleName_Tr" xml:space="preserve">
        <value>Türkçe</value>
    </data>
    <data name="ChatContextManager_LoadChatContextFailedToast_Content" xml:space="preserve">
        <value>Failed to load chat: {0}</value>
    </data>
    <data name="ChatWindow_ViewAllHistoryButton_Content" xml:space="preserve">
        <value>View All</value>
    </data>
    <data name="ChatWindow_ChatHistory_DeleteSelectedMenuItem_Header" xml:space="preserve">
        <value>Delete Selected</value>
    </data>
    <data name="ChatWindow_BackAllHistoryButton_Content" xml:space="preserve">
        <value>Back</value>
    </data>
    <data name="ProxySettings_Header" xml:space="preserve">
        <value>Proxy</value>
    </data>
    <data name="ProxySettings_Description" xml:space="preserve">
        <value>Setting the network proxy.</value>
    </data>
    <data name="NativeChatPlugin_PowerShell_ExecuteScript_DetailMessage" xml:space="preserve">
        <value>Description: {0}
Content:
{1}</value>
    </data>
    <data name="NativeChatPlugin_PowerShell_ExecuteScript_ErrorMessage" xml:space="preserve">
        <value>PowerShell script execution failed: {0}</value>
    </data>
    <data name="NativeChatPlugin_FileSystem_SearchFiles_Description" xml:space="preserve">
        <value>Search for files or directories in a specified path matching the given pattern.</value>
    </data>
    <data name="NativeChatPlugin_FileSystem_GetFileInformation_Description" xml:space="preserve">
        <value>Get information about a file or directory at the specified path.</value>
    </data>
    <data name="NativeChatPlugin_FileSystem_SearchFileContent_Description" xml:space="preserve">
        <value>Search for a specific text within file(s) and return matching lines.</value>
    </data>
    <data name="NativeChatPlugin_FileSystem_ReadFile_Description" xml:space="preserve">
        <value>Read the content of a file at the specified path.</value>
    </data>
    <data name="NativeChatPlugin_FileSystem_MoveFile_Description" xml:space="preserve">
        <value>Move or rename a file or directory.</value>
    </data>
    <data name="NativeChatPlugin_FileSystem_DeleteFiles_Description" xml:space="preserve">
        <value>Delete files or directories at the specified path.</value>
    </data>
    <data name="NativeChatPlugin_FileSystem_CreateDirectory_Description" xml:space="preserve">
        <value>Create a new directory at the specified path.</value>
    </data>
    <data name="NativeChatPlugin_FileSystem_WriteToFile_Description" xml:space="preserve">
        <value>Write content to a text file at the specified path.</value>
    </data>
    <data name="NativeChatPlugin_FileSystem_ReplaceFileContent_Description" xml:space="preserve">
        <value>Replace content in a text file.</value>
    </data>
    <data name="NativeChatPlugin_FileSystem_ReadFile_FileTooLarge_ErrorMessage" xml:space="preserve">
        <value>File size exceeds 10 MB; read operation is not supported.</value>
    </data>
    <data name="NativeChatPlugin_FileSystem_MoveFile_CreateDirectory_ErrorMessage" xml:space="preserve">
        <value>Failed to create the directory.</value>
    </data>
    <data name="NativeChatPlugin_FileSystem_DeleteFiles_RootDirectory_Deletion_ErrorMessage" xml:space="preserve">
        <value>Cannot delete the root directory.</value>
    </data>
    <data name="NativeChatPlugin_FileSystem_DeleteFiles_SystemFile_Deletion_ErrorMessage" xml:space="preserve">
        <value>Cannot delete system files or directories.</value>
    </data>
    <data name="NativeChatPlugin_FileSystem_WriteToFile_BinaryFile_Write_ErrorMessage" xml:space="preserve">
        <value>Cannot write to a binary file.</value>
    </data>
    <data name="ChatPlugin_Common_ArgumentError" xml:space="preserve">
        <value>The assistant passed incorrect parameters when invoking the tool, which is typically caused by model hallucination.</value>
    </data>
    <data name="NativeChatPlugin_FileSystem_ReplaceFileContent_FileTooLarge_ErrorMessage" xml:space="preserve">
        <value>File size is larger than 10 MB, replace operation is not supported.</value>
    </data>
    <data name="NativeChatPlugin_FileSystem_ReplaceFileContent_BinaryFile_ErrorMessage" xml:space="preserve">
        <value>Cannot replace content in a binary file.</value>
    </data>
    <data name="NativeChatPlugin_FileSystem_EnsureDirectoryInfo_PathIsFile_ErrorMessage" xml:space="preserve">
        <value>Specified path is a file, not a directory.</value>
    </data>
    <data name="NativeChatPlugin_FileSystem_EnsureDirectoryInfo_PathNotExist_ErrorMessage" xml:space="preserve">
        <value>Specified path is not a valid file or directory.</value>
    </data>
    <data name="NativeChatPlugin_FileSystem_EnsureFileInfo_PathIsDirectory_ErrorMessage" xml:space="preserve">
        <value>Specified path is a directory, not a file.</value>
    </data>
    <data name="NativeChatPlugin_FileSystem_EnsureFileInfo_PathNotExist_ErrorMessage" xml:space="preserve">
        <value>Specified file or directory was not found.</value>
    </data>
    <data name="NativeChatPlugin_FileSystem_EnsureFileSystemInfo_PathNotExist_ErrorMessage" xml:space="preserve">
        <value>Specified path does not exist.</value>
    </data>
    <data name="NativeChatPlugin_VisualTree_CaptureVisualElementById_Description" xml:space="preserve">
        <value>Capture a screenshot of a visual element.</value>
    </data>
    <data name="NativeChatPlugin_VisualTree_CaptureFullScreen_Description" xml:space="preserve">
        <value>Capture a screenshot of the entire screen.</value>
    </data>
    <data name="NativeChatPlugin_VisualTree_ExecuteVisualActionQueue_Description" xml:space="preserve">
        <value>Execute a set of UI automation actions such as clicking, typing, or sending shortcuts.</value>
    </data>
    <data name="NativeChatPlugin_VisualTree_CaptureFullScreen_NoScreenAvailable_ErrorMessage" xml:space="preserve">
        <value>No screen is available to capture.</value>
    </data>
    <data name="NativeChatPlugin_WebBrowser_WebSearch_Description" xml:space="preserve">
        <value>Perform a web search.</value>
    </data>
    <data name="NativeChatPlugin_WebBrowser_WebSnapshot_Description" xml:space="preserve">
        <value>Capture a snapshot of a web page’s content and basic info.</value>
    </data>
    <data name="NativeChatPlugin_WebBrowser_NoWebSearchEngineProviderSelected_ErrorMessage" xml:space="preserve">
        <value>Web search engine provider is not selected. Please configure it in the web browser of plugin settings.</value>
    </data>
    <data name="NativeChatPlugin_WebBrowser_InvalidWebSearchEngineEndpoint_ErrorMessage" xml:space="preserve">
        <value>Provided endpoint is invalid; please ensure it is a valid absolute URI.</value>
    </data>
    <data name="NativeChatPlugin_WebBrowser_GoogleSearchEngineIdNotSet_ErrorMessage" xml:space="preserve">
        <value>Google Search Engine ID is not set. Please configure it in the plugin settings.</value>
    </data>
    <data name="NativeChatPlugin_WebBrowser_UnsupportedWebSearchEngineProvider_ErrorMessage" xml:space="preserve">
        <value>Web search engine provider is not supported. Please switch it in the plugin settings.</value>
    </data>
    <data name="NativeChatPlugin_WebBrowser_WebSearchEngineApiKeyNotSet_ErrorMessage" xml:space="preserve">
        <value>API key is not set. Please configure it in the plugin settings.</value>
    </data>
    <data name="NativeChatPlugin_WebBrowser_PuppeteerBrowserDownloadConnectionError_ErrorMessage" xml:space="preserve">
        <value>Failed to connect to the Puppeteer browser download URL.</value>
    </data>
    <data name="NativeChatPlugin_WebBrowser_PuppeteerBrowserLaunchError_ErrorMessage" xml:space="preserve">
        <value>Failed to download or launch the Puppeteer browser.</value>
    </data>
    <data name="VisualElementPicker_ToolTipWindow_TipTextBlock_Text" xml:space="preserve">
        <value>Left click to select, Right click or Esc to cancel
Scroll wheel or number keys to switch pick modes</value>
    </data>
    <data name="VisualElementPicker_ToolTipWindow_ScreenPickModeBadge_Content" xml:space="preserve">
        <value>1: Screen</value>
    </data>
    <data name="VisualElementPicker_ToolTipWindow_WindowPickModeBadge_Content" xml:space="preserve">
        <value>2: Window</value>
    </data>
    <data name="VisualElementPicker_ToolTipWindow_ElementPickModeBadge_Content" xml:space="preserve">
        <value>3: Element</value>
    </data>
    <data name="VisualElementPicker_ToolTipWindow_GetElementDescription_NoElement" xml:space="preserve">
        <value>None</value>
    </data>
    <data name="Common_None" xml:space="preserve">
        <value>None</value>
    </data>
    <data name="ModelProviderSchema_OpenAI" xml:space="preserve">
        <value>OpenAI</value>
    </data>
    <data name="ModelProviderSchema_Anthropic" xml:space="preserve">
        <value>Anthropic</value>
    </data>
    <data name="ModelProviderSchema_Google" xml:space="preserve">
        <value>Google</value>
    </data>
    <data name="ModelProviderSchema_Ollama" xml:space="preserve">
        <value>Ollama</value>
    </data>
    <data name="CustomAssistant_RequestTimeoutSeconds_Description" xml:space="preserve">
        <value>Set the wait time for the model to return results, measured in seconds. For slower models (such as thinking models and local models), consider extending this time appropriately.</value>
    </data>
    <data name="CustomAssistant_RequestTimeoutSeconds_Header" xml:space="preserve">
        <value>Request Timeout</value>
    </data>
    <data name="NativeChatPlugin_PowerShell_ExecuteScript_DenyMessage" xml:space="preserve">
        <value>User denied consent for PowerShell script execution.</value>
    </data>
    <data name="DynamicWebProxy_ApplyProxySettings_EndpointRequired_ErrorMessage" xml:space="preserve">
        <value>Proxy server address is required.</value>
    </data>
    <data name="DynamicWebProxy_CreateProxy_EndpointInvalid_ErrorMessage" xml:space="preserve">
        <value>Proxy server address is invalid.</value>
    </data>
    <data name="DynamicWebProxy_CreateProxy_EndpointSchemeUnsupported_ErrorMessage" xml:space="preserve">
        <value>Proxy server scheme '{0}' is not supported.</value>
    </data>
    <data name="ChatFileAttachment_Create_FileTooLarge" xml:space="preserve">
        <value>File size ({0}) exceeds the maximum allowed size ({1}).</value>
    </data>
    <data name="CommonSettings_FontSize_Header" xml:space="preserve">
        <value>Font Size</value>
    </data>
    <data name="CommonSettings_FontSize_Description" xml:space="preserve">
        <value>Adjust the global font display size.</value>
    </data>
    <data name="CustomAssistantPage_DuplicateCustomAssistantButton_Content" xml:space="preserve">
        <value>Duplicate</value>
    </data>
    <data name="CustomAssistantPage_DuplicateCustomAssistantButton_ToolTip" xml:space="preserve">
        <value>Duplicate the selected assistant.</value>
    </data>
    <data name="Common_Copy" xml:space="preserve">
        <value>Copy</value>
    </data>
    <data name="ChatWindow_ChatMessage_User_Edit" xml:space="preserve">
        <value>Edit</value>
    </data>
    <data name="ChatWindow_EditingTextBlock_Text" xml:space="preserve">
        <value>Editing message...</value>
    </data>
    <data name="ChatWindow_CancelEditingButton_ToolTip" xml:space="preserve">
        <value>Cancel Editing (Esc)</value>
    </data>
<<<<<<< HEAD
    <data name="ChatWindow_Title" xml:space="preserve">
        <value>Chat</value>
    </data>
    <data name="NativeChatPlugin_Everything_SearchFiles_DetailMessage" xml:space="preserve">
        <value>{0} Items Found</value>
=======
    <data name="ChatPluginPage_TabItem_MCP_Header" xml:space="preserve">
        <value>MCP Server</value>
    </data>
    <data name="McpTransportConfiguration_Name_ValidationErrorMessage_Regex" xml:space="preserve">
        <value>Only numbers, letters, and the characters “-”, “_” are permitted.</value>
    </data>
    <data name="ValidationErrorMessage_Required" xml:space="preserve">
        <value>This field is required.</value>
    </data>
    <data name="ValidationErrorMessage_MaxLength" xml:space="preserve">
        <value>The length must not exceed {0} characters.</value>
    </data>
    <data name="ValidationErrorMessage_Url" xml:space="preserve">
        <value>Must be a valid URL.</value>
    </data>
    <data name="McpTransportConfiguration_Name_ValidationErrorMessage_Exists" xml:space="preserve">
        <value>Cannot duplicate existing entries.</value>
    </data>
    <data name="ChatPluginConsentRequest_MCP_Header" xml:space="preserve">
        <value>“{0}” is an MCP tool. Everywhere cannot verify its required permissions. Please ensure it comes from a trusted source, and Everywhere assumes no responsibility for its consequences.</value>
    </data>
    <data name="ValidationErrorMessage_DuplicateKey" xml:space="preserve">
        <value>Duplicate entries are not permitted.</value>
    </data>
    <data name="ValidationErrorMessage_NullKey" xml:space="preserve">
        <value>The item key cannot be empty.</value>
    </data>
    <data name="ValidationErrorMessage_NullValue" xml:space="preserve">
        <value>The item value cannot be empty.</value>
    </data>
    <data name="HttpTransportMode_AutoDetect" xml:space="preserve">
        <value>Auto Detect</value>
    </data>
    <data name="HttpTransportMode_StreamableHttp" xml:space="preserve">
        <value>Streamable HTTP</value>
    </data>
    <data name="HttpTransportMode_Sse" xml:space="preserve">
        <value>SSE</value>
    </data>
    <data name="ChatPlugin_Common_FunctionNotFound" xml:space="preserve">
        <value>The tool invoked by the assistant does not exist, which is typically caused by model hallucination.</value>
    </data>
    <data name="McpTransportConfigurationForm_NameTextBox_Label" xml:space="preserve">
        <value>* Name</value>
    </data>
    <data name="McpTransportConfigurationForm_DescriptionTextBox_Label" xml:space="preserve">
        <value>Description (For display and differentiation purposes only)</value>
    </data>
    <data name="McpTransportConfigurationForm_SchemeTabControl_Label" xml:space="preserve">
        <value>* Scheme</value>
    </data>
    <data name="McpTransportConfigurationForm_CommandTextBox_Label" xml:space="preserve">
        <value>* Command</value>
    </data>
    <data name="McpTransportConfigurationForm_ArgumentsTextBox_Label" xml:space="preserve">
        <value>Command-line Arguments</value>
    </data>
    <data name="McpTransportConfigurationForm_WorkingDirectoryTextBox_Label" xml:space="preserve">
        <value>Working Directory</value>
    </data>
    <data name="McpTransportConfigurationForm_EnvironmentVariablesDataGrid_Label" xml:space="preserve">
        <value>Environment Variables</value>
    </data>
    <data name="McpTransportConfigurationForm_EndpointTextBox_Label" xml:space="preserve">
        <value>* Endpoint</value>
    </data>
    <data name="McpTransportConfigurationForm_TransportModeComboBox_Label" xml:space="preserve">
        <value>Transport Mode</value>
    </data>
    <data name="McpTransportConfigurationForm_HeadersDataGrid_Label" xml:space="preserve">
        <value>Request Headers</value>
    </data>
    <data name="McpTransportConfigurationForm_NameDataGridTextColumn_Header" xml:space="preserve">
        <value>Name (Key)</value>
    </data>
    <data name="McpTransportConfigurationForm_NameDataGridTextColumn_Watermark" xml:space="preserve">
        <value>* Please input name</value>
    </data>
    <data name="McpTransportConfigurationForm_ValueDataGridTextColumn_Header" xml:space="preserve">
        <value>Value</value>
    </data>
    <data name="McpTransportConfigurationForm_ValueDataGridTextColumn_Watermark" xml:space="preserve">
        <value>* Please input value</value>
    </data>
    <data name="McpTransportConfigurationForm_OptionalValueDataGridTextColumn_Watermark" xml:space="preserve">
        <value>Please input value (optional)</value>
    </data>
    <data name="ChatPluginPageViewModel_EditMcpPlugin_DialogTitle" xml:space="preserve">
        <value>Edit MCP Plugin (Fields marked with * are required)</value>
    </data>
    <data name="ChatPluginPageViewModel_AddMcpPlugin_DialogTitle" xml:space="preserve">
        <value>Add MCP Plugin (Fields marked with * are required)</value>
    </data>
    <data name="ChatPluginPageViewModel_RemoveMcpPlugin_ConfirmationMessage" xml:space="preserve">
        <value>Are you sure you want to remove “{0}”?</value>
    </data>
    <data name="ChatPluginPage_AddMCPPluginButton_Content" xml:space="preserve">
        <value>Add</value>
    </data>
    <data name="ChatPluginPage_CopyLogsButton_ToolTip" xml:space="preserve">
        <value>Copy all logs to clipboard</value>
    </data>
    <data name="ChatPluginPage_ShowTimestampTextBlock_Text" xml:space="preserve">
        <value>Show Timestamp</value>
    </data>
    <data name="ChatPluginManager_Common_InvalidMcpTransportConfiguration" xml:space="preserve">
        <value>Invalid MCP configuration.</value>
    </data>
    <data name="ChatPluginManager_Common_FailedToStartMcpPlugin" xml:space="preserve">
        <value>Failed to start MCP plugin "{0}"</value>
    </data>
    <data name="ChatPluginPage_TabItem_Logs_Header" xml:space="preserve">
        <value>Logs</value>
    </data>
    <data name="ChatPluginPage_PluginStatus_NotRunning_ToolTip" xml:space="preserve">
        <value>Not Running</value>
    </data>
    <data name="ChatPluginPage_PluginStatus_Running_ToolTip" xml:space="preserve">
        <value>Running</value>
>>>>>>> 34f9f172
    </data>
</root><|MERGE_RESOLUTION|>--- conflicted
+++ resolved
@@ -1550,13 +1550,12 @@
     <data name="ChatWindow_CancelEditingButton_ToolTip" xml:space="preserve">
         <value>Cancel Editing (Esc)</value>
     </data>
-<<<<<<< HEAD
     <data name="ChatWindow_Title" xml:space="preserve">
         <value>Chat</value>
     </data>
     <data name="NativeChatPlugin_Everything_SearchFiles_DetailMessage" xml:space="preserve">
         <value>{0} Items Found</value>
-=======
+    </data>
     <data name="ChatPluginPage_TabItem_MCP_Header" xml:space="preserve">
         <value>MCP Server</value>
     </data>
@@ -1676,6 +1675,5 @@
     </data>
     <data name="ChatPluginPage_PluginStatus_Running_ToolTip" xml:space="preserve">
         <value>Running</value>
->>>>>>> 34f9f172
     </data>
 </root>